--- conflicted
+++ resolved
@@ -55,11 +55,7 @@
                     def modules = [:]
 
                     [
-<<<<<<< HEAD
-                      'moli-ad-reload', 'confiant', 'generic-skin', 'identitylink', 'zeotap', 'pubstack',
-=======
-                      'moli-ad-reload', 'confiant', 'generic-skin', 'identitylink', 'yield-optimization',
->>>>>>> f2142a15
+                      'moli-ad-reload', 'confiant', 'generic-skin', 'identitylink', 'zeotap', 'pubstack', 'yield-optimization',
                       'prebid-google-analytics', 'sovrn-ad-reload', 'cmp-sourcepoint', 'blocklist-url'
                     ].each { module ->
                         modules[module] = {
