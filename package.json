{
<<<<<<< HEAD
=======
  "version": "3.5.1",
>>>>>>> 27b6c34e
  "private": true,
  "workspaces": [
    "ad-tag",
    "moli-debugger",
    "modules/*"
  ],
  "scripts": {
    "postinstall": "mkdir -p node_modules/@types/prebid.js && cp examples/prebid/prebidjs.d.ts node_modules/@types/prebid.js/index.d.ts",
    "preversion": "yarn workspaces run validate",
    "postversion": "git push && git push --tags"
  },
  "devDependencies": {
<<<<<<< HEAD
    "lerna": "^3.22.1",
    "prebid.js": "3.16.0",
    "typescript": "^4.0.2"
=======
    "prebid.js": "3.16.0",
    "prettier": "^2.1.2"
>>>>>>> 27b6c34e
  }
}<|MERGE_RESOLUTION|>--- conflicted
+++ resolved
@@ -1,8 +1,4 @@
 {
-<<<<<<< HEAD
-=======
-  "version": "3.5.1",
->>>>>>> 27b6c34e
   "private": true,
   "workspaces": [
     "ad-tag",
@@ -15,13 +11,9 @@
     "postversion": "git push && git push --tags"
   },
   "devDependencies": {
-<<<<<<< HEAD
+    "prebid.js": "3.16.0",
+    "prettier": "^2.1.2",
     "lerna": "^3.22.1",
-    "prebid.js": "3.16.0",
     "typescript": "^4.0.2"
-=======
-    "prebid.js": "3.16.0",
-    "prettier": "^2.1.2"
->>>>>>> 27b6c34e
   }
 }