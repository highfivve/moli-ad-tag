{
<<<<<<< HEAD
=======
  "version": "3.9.7",
>>>>>>> 7c922d18
  "private": true,
  "workspaces": [
    "ad-tag",
    "moli-debugger",
<<<<<<< HEAD
    "modules/*"
=======
    "moli-release",
    "modules/*",
    "examples/*"
>>>>>>> 7c922d18
  ],
  "scripts": {
    "postinstall": "mkdir -p node_modules/@types/prebid.js && cp examples/prebid/prebidjs.d.ts node_modules/@types/prebid.js/index.d.ts",
    "preversion": "yarn workspaces run validate",
    "postversion": "git push && git push --tags"
  },
  "devDependencies": {
    "prebid.js": "3.16.0",
<<<<<<< HEAD
    "prettier": "^2.1.2",
    "lerna": "^3.22.1",
    "typescript": "^4.0.2"
=======
    "prettier": "^2.1.2"
  },
  "bin": {
    "moli-release": "moli-release/bin/moli-release"
>>>>>>> 7c922d18
  }
}<|MERGE_RESOLUTION|>--- conflicted
+++ resolved
@@ -1,19 +1,10 @@
 {
-<<<<<<< HEAD
-=======
-  "version": "3.9.7",
->>>>>>> 7c922d18
   "private": true,
   "workspaces": [
     "ad-tag",
     "moli-debugger",
-<<<<<<< HEAD
+    "moli-release",
     "modules/*"
-=======
-    "moli-release",
-    "modules/*",
-    "examples/*"
->>>>>>> 7c922d18
   ],
   "scripts": {
     "postinstall": "mkdir -p node_modules/@types/prebid.js && cp examples/prebid/prebidjs.d.ts node_modules/@types/prebid.js/index.d.ts",
@@ -22,15 +13,11 @@
   },
   "devDependencies": {
     "prebid.js": "3.16.0",
-<<<<<<< HEAD
     "prettier": "^2.1.2",
     "lerna": "^3.22.1",
     "typescript": "^4.0.2"
-=======
-    "prettier": "^2.1.2"
   },
   "bin": {
     "moli-release": "moli-release/bin/moli-release"
->>>>>>> 7c922d18
   }
 }