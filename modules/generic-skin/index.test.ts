import { expect, use } from 'chai';
import * as Sinon from 'sinon';
import sinonChai from 'sinon-chai';

import { createAssetLoaderService, googletag, initAdTag, Moli, prebidjs } from '@highfivve/ad-tag';
import { newNoopLogger } from '@highfivve/ad-tag/lib/stubs/moliStubs';
import { moliPrebidTestConfig } from '@highfivve/ad-tag/lib/stubs/prebidjsStubs';
import { createDom } from '@highfivve/ad-tag/lib/stubs/browserEnvSetup';
import { FormatFilter, Skin, SkinConfig, SkinConfigEffect } from './index';
import IBidResponsesMap = prebidjs.IBidResponsesMap;
import { createGoogletagStub } from '@highfivve/ad-tag/lib/stubs/googletagStubs';
import { dummySchainConfig } from '@highfivve/ad-tag/lib/stubs/schainStubs';
import MoliWindow = Moli.MoliWindow;

// setup sinon-chai
use(sinonChai);

/**
 * All bidders that require no additional configuration other than the bidder code
 */
type SimpleFormatFilterBidder = Exclude<FormatFilter['bidder'], 'gumgum' | '*'>;

describe('Skin Module', () => {
  const sandbox = Sinon.createSandbox();
  let dom = createDom();
  let jsDomWindow: Window & googletag.IGoogleTagWindow & MoliWindow = dom.window as any;
  jsDomWindow.googletag = createGoogletagStub();

  afterEach(() => {
    dom = createDom();
    jsDomWindow = dom.window as any;
    jsDomWindow.googletag = createGoogletagStub();
    sandbox.reset();
  });

  const createAdSlots = (window: Window, domIds: string[]): Moli.AdSlot[] => {
    return domIds.map(domId => {
      const div = window.document.createElement('div');
      div.id = domId;
      window.document.body.appendChild(div);

      const slot: Moli.AdSlot = {
        domId: domId,
        adUnitPath: domId,
        position: 'in-page',
        sizes: [],
        behaviour: { loaded: 'eager' },
        labelAll: [],
        labelAny: [],
        sizeConfig: []
      };
      return slot;
    });
  };

  const genericBidResponse = (
    bidder: prebidjs.IGenericBidResponse['bidder'],
    cpm: number
  ): prebidjs.IGenericBidResponse => ({
    bidder: bidder,
    cpm,
    adId: '',
    height: 1,
    width: 1,
    mediaType: 'banner',
    source: 'client',
    ad: '<h1>AD</h1>',
    adUnitCode: '',
    auctionId: '',
    currency: 'EUR',
    originalCurrency: 'EUR',
    netRevenue: true
  });

  const dspxBidResponse = (cpm: number): prebidjs.IGenericBidResponse =>
    genericBidResponse(prebidjs.DSPX, cpm);
  const visxBidResponse = (cpm: number): prebidjs.IGenericBidResponse =>
    genericBidResponse(prebidjs.Visx, cpm);

  describe('init', () => {
    it('should set the prebidResponse listener', () => {
      const noopLogger = newNoopLogger();
      const assetLoaderService = createAssetLoaderService(jsDomWindow);
      const module = new Skin(
        {
          configs: [
            {
              formatFilter: [],
              skinAdSlotDomId: 'wp-slot',
              blockedAdSlotDomIds: ['sky-slot'],
              hideSkinAdSlot: false,
              hideBlockedSlots: false,
              enableCpmComparison: false
            }
          ]
        },
        jsDomWindow
      );

      const slots = createAdSlots(jsDomWindow, ['wp-slot', 'sky-slot']);

      const initSpy = sandbox.spy(module, 'init');
      const errorLogSpy = sandbox.spy(noopLogger, 'error');

      const config: Moli.MoliConfig = {
        slots: slots,
        logger: noopLogger,
        prebid: moliPrebidTestConfig,
        schain: dummySchainConfig
      };

      module.init(config, assetLoaderService);

      expect(initSpy).to.have.been.calledOnceWithExactly(config, assetLoaderService);
      expect(errorLogSpy).to.have.not.been.called;

      expect(config.prebid!.listener).is.ok;
    });

    it('should fail if not all slots are available in the config', () => {
      const noopLogger = newNoopLogger();
      const assetLoaderService = createAssetLoaderService(jsDomWindow);
      const module = new Skin(
        {
          configs: [
            {
              formatFilter: [],
              skinAdSlotDomId: 'wp-slot',
              blockedAdSlotDomIds: ['sky-slot'],
              hideSkinAdSlot: false,
              hideBlockedSlots: false,
              enableCpmComparison: false
            }
          ]
        },
        jsDomWindow
      );

      const slots = createAdSlots(jsDomWindow, ['wp-slot']);

      const initSpy = sandbox.spy(module, 'init');
      const errorLogSpy = sandbox.spy(noopLogger, 'error');

      const config: Moli.MoliConfig = {
        slots: slots,
        logger: noopLogger,
        prebid: moliPrebidTestConfig,
        schain: dummySchainConfig
      };

      module.init(config, assetLoaderService);

      expect(initSpy).to.have.been.calledOnceWithExactly(config, assetLoaderService);
      expect(errorLogSpy).to.have.been.called;

      expect(config.prebid!.listener).is.undefined;
    });
  });

  describe('checkConfig filter evaluation', () => {
    const module = new Skin(
      {
        configs: []
      },
      jsDomWindow
    );

    // ----  GumGum -----
    const gumgumBidResponse = (
      ad: prebidjs.IGumGumBidResponseWrapper | string
    ): prebidjs.IGumGumBidResponse => ({
      bidder: prebidjs.GumGum,
      adId: '',
      cpm: 10.0,
      height: 1,
      width: 1,
      mediaType: 'banner',
      source: 'client',
      ad: ad,
      adUnitCode: '',
      auctionId: '',
      currency: 'EUR',
      originalCurrency: 'EUR',
      netRevenue: true
    });
    describe('gumgum mobile skin', () => {
      const config: SkinConfig = {
        formatFilter: [{ bidder: 'gumgum', auid: 59 }],
        skinAdSlotDomId: 'mobile-skin-slot',
        blockedAdSlotDomIds: ['sky-slot'],
        hideSkinAdSlot: false,
        hideBlockedSlots: false,
        enableCpmComparison: false
      };

      it('should return `BlockOtherSlots` if a gumgum mobile skin was found', () => {
        const skinConfigEffect = module.getConfigEffect(config, {
          'mobile-skin-slot': {
            bids: [gumgumBidResponse({ auid: 59 })]
          }
        });

        expect(skinConfigEffect).to.equal(SkinConfigEffect.BlockOtherSlots);
      });

      it('should return `NoBlocking` if a gumgum mobile skin was found but cpm 0', () => {
        const skinConfigEffect = module.getConfigEffect(config, {
          'mobile-skin-slot': {
            bids: [{ ...gumgumBidResponse({ auid: 59 }), cpm: 0 }]
          }
        });

        expect(skinConfigEffect).to.equal(SkinConfigEffect.NoBlocking);
      });

      it('should return `NoBlocking` if the gumgum format does not match was found', () => {
        const skinConfigEffect = module.getConfigEffect(config, {
          'mobile-skin-slot': {
            bids: [gumgumBidResponse('some markup'), gumgumBidResponse({ auid: 39 })]
          }
        });

        expect(skinConfigEffect).to.equal(SkinConfigEffect.NoBlocking);
      });
    });

    describe('gumgum no auid', () => {
      const config: SkinConfig = {
        formatFilter: [{ bidder: 'gumgum' }],
        skinAdSlotDomId: 'mobile-skin-slot',
        blockedAdSlotDomIds: ['sky-slot'],
        hideSkinAdSlot: false,
        hideBlockedSlots: false,
        enableCpmComparison: false
      };

      it('should return `BlockOtherSlots` if a gumgum mobile skin was found', () => {
        const skinConfigEffect = module.getConfigEffect(config, {
          'mobile-skin-slot': {
            bids: [gumgumBidResponse({ auid: 59 })]
          }
        });

        expect(skinConfigEffect).to.equal(SkinConfigEffect.BlockOtherSlots);
      });

      it('should return `BlockOtherSlots` if a gumgum mobile skin was found with markup', () => {
        const skinConfigEffect = module.getConfigEffect(config, {
          'mobile-skin-slot': {
            bids: [gumgumBidResponse('markup')]
          }
        });

        expect(skinConfigEffect).to.equal(SkinConfigEffect.BlockOtherSlots);
      });
    });

    describe('* ( AllFormatFilter )', () => {
      const config: SkinConfig = {
        formatFilter: [{ bidder: '*' }],
        skinAdSlotDomId: 'wp-slot',
        blockedAdSlotDomIds: ['sky-slot'],
        hideSkinAdSlot: false,
        hideBlockedSlots: false,
        enableCpmComparison: true
      };
      it('should return `BlockOtherSlots` if any response was found', () => {
        const skinConfigEffect = module.getConfigEffect(config, {
          'wp-slot': {
            bids: [genericBidResponse('ix', 10.0)]
          }
        });

        expect(skinConfigEffect).to.equal(SkinConfigEffect.BlockOtherSlots);
      });

      it('should return `NoBlocking` if a bid response was found but with cpm 0', () => {
        const skinConfigEffect = module.getConfigEffect(config, {
          'wp-slot': {
            bids: [genericBidResponse('pubmatic', 0)]
          }
        });

        expect(skinConfigEffect).to.equal(SkinConfigEffect.NoBlocking);
      });

      it('should return `BlockSkinSlot`if the skin bid is lower than the bids on the to-be-removed slots combined', () => {
        const skinConfigEffect = module.getConfigEffect(config, {
          'wp-slot': {
            bids: [genericBidResponse('pubmatic', 5)]
          },
          'sky-slot': {
            bids: [genericBidResponse('openx', 6.5), genericBidResponse('openx', 0.49)]
          }
        });

        expect(skinConfigEffect).to.equal(SkinConfigEffect.BlockSkinSlot);
      });
    });

    // list of simple configurations
    const bidders: SimpleFormatFilterBidder[] = [
      'yieldlab',
      'visx',
      'dspx',
      'appnexus',
      'appnexusAst',
      'improvedigital'
    ];

    bidders.forEach(bidder =>
      describe(bidder, () => {
        const config: SkinConfig = {
          formatFilter: [{ bidder: bidder }],
          skinAdSlotDomId: 'wp-slot',
          blockedAdSlotDomIds: ['sky-slot'],
          hideSkinAdSlot: false,
          hideBlockedSlots: false,
          enableCpmComparison: false
        };
        it(`should return \`BlockOtherSlots\` if a ${bidder} response was found`, () => {
          const skinConfigEffect = module.getConfigEffect(config, {
            'wp-slot': {
              bids: [genericBidResponse(bidder, 10.0)]
            }
          });

          expect(skinConfigEffect).to.equal(SkinConfigEffect.BlockOtherSlots);
        });

        it(`should return \`NoBlocking\` if a ${bidder} response was found but with cpm 0`, () => {
          const skinConfigEffect = module.getConfigEffect(config, {
            'wp-slot': {
              bids: [genericBidResponse(bidder, 0)]
            }
          });

          expect(skinConfigEffect).to.equal(SkinConfigEffect.NoBlocking);
        });
      })
    );

    describe('enableCpmComparison: getConfigEffect', () => {
      const trackSkinCpmLow = sandbox.stub();

      beforeEach(() => trackSkinCpmLow.reset());

      it('should return `BlockOtherSlots`, but log the result if the skin bid is low but the comparison is disabled', () => {
        const configuredModule = new Skin(
          {
            configs: [],
            trackSkinCpmLow
          },
          jsDomWindow
        );

        const config: SkinConfig = {
          formatFilter: [{ bidder: prebidjs.GumGum }],
          skinAdSlotDomId: 'wp-slot',
          blockedAdSlotDomIds: ['sky-slot', 'sky-slot-2', 'sky-slot-3'],
          hideSkinAdSlot: false,
          hideBlockedSlots: false,
          enableCpmComparison: false
        };

        const bidResponses: IBidResponsesMap = {
          'wp-slot': {
            bids: [
              { ...gumgumBidResponse('<h1>skin</h1>'), cpm: 1.5 },
              genericBidResponse('openx', 1)
            ]
          },
          'sky-slot': {
            bids: [genericBidResponse('openx', 1.5), genericBidResponse('openx', 0.49)]
          },
          'sky-slot-2': {
            bids: [genericBidResponse('openx', 0.01), genericBidResponse('openx', 0)]
          },
          'sky-slot-3': undefined
        };

        const skinConfigEffect = configuredModule.getConfigEffect(config, bidResponses);
        expect(skinConfigEffect).to.equal(SkinConfigEffect.BlockOtherSlots);
        expect(trackSkinCpmLow).to.have.been.calledOnceWithExactly(
          {
            skin: 1.5,
            combinedNonSkinSlots: 1.51
          },
          config,
          { ...gumgumBidResponse('<h1>skin</h1>'), cpm: 1.5 }
        );
      });

      it('should return `BlockOtherSlots` if the skin bid is higher than the bids on the to-be-removed slots combined', () => {
        const configuredModule = new Skin(
          {
            configs: []
          },
          jsDomWindow
        );

        const config: SkinConfig = {
          formatFilter: [{ bidder: prebidjs.DSPX }],
          skinAdSlotDomId: 'wp-slot',
          blockedAdSlotDomIds: ['sky-slot', 'sky-slot-2'],
          hideSkinAdSlot: false,
          hideBlockedSlots: false,
          enableCpmComparison: true
        };

        const skinConfigEffect = configuredModule.getConfigEffect(config, {
          'wp-slot': {
            bids: [dspxBidResponse(1.5), genericBidResponse('openx', 1)]
          },
          'sky-slot': {
            bids: [genericBidResponse('openx', 0.5), genericBidResponse('openx', 0.49)]
          },
          'sky-slot-2': {
            bids: [genericBidResponse('openx', 0.01), genericBidResponse('openx', 0)]
          }
        });

        expect(skinConfigEffect).to.equal(SkinConfigEffect.BlockOtherSlots);
      });

      it('should return `BlockSkinSlot` if the skin bid is lower than the bids on the to-be-removed slots combined', () => {
        const configuredModule = new Skin(
          {
            configs: [],
            trackSkinCpmLow
          },
          jsDomWindow
        );

        const config: SkinConfig = {
          formatFilter: [{ bidder: prebidjs.DSPX }],
          skinAdSlotDomId: 'wp-slot',
          blockedAdSlotDomIds: ['sky-slot', 'sky-slot-2'],
          hideSkinAdSlot: false,
          hideBlockedSlots: false,
          enableCpmComparison: true
        };

        const skinConfigEffect = configuredModule.getConfigEffect(config, {
          'wp-slot': {
            bids: [dspxBidResponse(1.5), genericBidResponse('openx', 1)]
          },
          'sky-slot': {
            bids: [genericBidResponse('openx', 1.5), genericBidResponse('openx', 0.49)]
          },
          'sky-slot-2': {
            bids: [genericBidResponse('openx', 0.01), genericBidResponse('openx', 0)]
          }
        });

        expect(skinConfigEffect).to.equal(SkinConfigEffect.BlockSkinSlot);
        expect(trackSkinCpmLow).to.have.been.calledOnce;
      });
    });

    describe('selectConfig filter selection', () => {
      const wallpaperConfig: SkinConfig = {
        formatFilter: [{ bidder: prebidjs.GumGum }],
        skinAdSlotDomId: 'wp-slot',
        blockedAdSlotDomIds: ['sky-slot'],
        hideSkinAdSlot: false,
        hideBlockedSlots: false,
        enableCpmComparison: false
      };

      const mobileSkinConfig: SkinConfig = {
        formatFilter: [{ bidder: prebidjs.GumGum, auid: 59 }],
        skinAdSlotDomId: 'mobile-sticky',
        blockedAdSlotDomIds: ['content-1'],
        hideSkinAdSlot: false,
        hideBlockedSlots: false,
        enableCpmComparison: false
      };

      it('should select the first rule that applies', () => {
        const configuredModule = new Skin(
          {
            configs: [wallpaperConfig, mobileSkinConfig]
          },
          jsDomWindow
        );

        // select desktop wallpaper
        const wpConfig = configuredModule.selectConfig({
          'wp-slot': { bids: [gumgumBidResponse('<h1>skin</h1>')] }
        });
        expect(wpConfig?.skinConfig).to.equal(wallpaperConfig);
        expect(wpConfig?.configEffect).to.equal(SkinConfigEffect.BlockOtherSlots);

        // select mobile skin
        const mobileConfig = configuredModule.selectConfig({
          'mobile-sticky': { bids: [gumgumBidResponse({ auid: 59 })] }
        });
        expect(mobileConfig?.skinConfig).to.equal(mobileSkinConfig);
        expect(mobileConfig?.configEffect).to.equal(SkinConfigEffect.BlockOtherSlots);

        // select wallpaper config skin
        const wp2Config = configuredModule.selectConfig({
          'wp-slot': { bids: [gumgumBidResponse('wp'), gumgumBidResponse('mt')] }
        });
        expect(wp2Config?.skinConfig).to.equal(wallpaperConfig);
        expect(wp2Config?.configEffect).to.equal(SkinConfigEffect.BlockOtherSlots);
      });

      it('should select the highest skin bid if there are multiple skin bids', () => {
        const trackSkinCpmLow = sandbox.stub();

        const config: SkinConfig = {
          formatFilter: [{ bidder: prebidjs.GumGum }, { bidder: prebidjs.DSPX }],
          skinAdSlotDomId: 'wp-slot',
          blockedAdSlotDomIds: ['sky-slot', 'sky-slot-2', 'sky-slot-3'],
          hideSkinAdSlot: false,
          hideBlockedSlots: false,
          enableCpmComparison: true
        };
        const configuredModule = new Skin(
          {
            configs: [config],
            trackSkinCpmLow
          },
          jsDomWindow
        );

        // gumgum has 1.50 cpm
        // other bids combined have 1.51 cpm
        // dspx has 1.52 cpm and will be selected
        const bidResponses: IBidResponsesMap = {
          'wp-slot': {
            bids: [{ ...gumgumBidResponse('<h1>skin</h1>'), cpm: 1.5 }, dspxBidResponse(1.52)]
          },
          'sky-slot': {
            bids: [genericBidResponse('openx', 0.5), genericBidResponse('openx', 0.49)]
          },
          'sky-slot-2': {
            bids: [genericBidResponse('openx', 0.01), genericBidResponse('openx', 0)]
          },
          'sky-slot-3': undefined
        };

        const skinConfig = configuredModule.selectConfig(bidResponses);

        expect(skinConfig?.skinConfig).to.equal(config);
        expect(skinConfig?.configEffect).to.equal(SkinConfigEffect.BlockOtherSlots);
        expect(trackSkinCpmLow).to.not.have.been.called;
      });
    });

    describe('destroySkinSlot', () => {
      const assetLoaderService = createAssetLoaderService(jsDomWindow);
      let slots: Moli.AdSlot[] = [];
      let slotDefinitions: Moli.SlotDefinition[] = [];

      beforeEach(() => {
        slots = createAdSlots(jsDomWindow, ['wp-slot', 'sky-slot']);
        slotDefinitions = slots.map(slot => ({
          moliSlot: slot,
          adSlot: {
            getSlotElementId: () => slot.domId
          } as googletag.IAdSlot,
          filterSupportedSizes: () => []
        }));
      });

      it('should not destroy the skin ad slot if unset', () => {
        const module = new Skin(
          {
            configs: [
              {
                formatFilter: [{ bidder: prebidjs.DSPX }],
                skinAdSlotDomId: 'wp-slot',
                blockedAdSlotDomIds: ['sky-slot'],
                hideSkinAdSlot: false,
                hideBlockedSlots: false,
                enableCpmComparison: false
              }
            ]
          },
          jsDomWindow
        );

        const destroyAdSlotSpy = sandbox.spy(jsDomWindow.googletag, 'destroySlots');

        const config: Moli.MoliConfig = {
          slots: slots,
          prebid: moliPrebidTestConfig,
          schain: dummySchainConfig
        };
        module.init(config, assetLoaderService);

        expect(config.prebid?.listener).to.be.ok;

        const preSetTargetingForGPTAsync = (
          config.prebid!.listener as Moli.headerbidding.PrebidListener
        ).preSetTargetingForGPTAsync!;

        preSetTargetingForGPTAsync({}, false, slotDefinitions);
        expect(destroyAdSlotSpy).to.have.not.been.called;
      });

      it('should not destroy the skin ad slot if set to false', () => {
        const module = new Skin(
          {
            configs: [
              {
                formatFilter: [{ bidder: prebidjs.DSPX }],
                skinAdSlotDomId: 'wp-slot',
                blockedAdSlotDomIds: ['sky-slot'],
                hideSkinAdSlot: false,
                hideBlockedSlots: false,
                enableCpmComparison: false,
                destroySkinSlot: false
              }
            ]
          },
          jsDomWindow
        );

        const destroyAdSlotSpy = sandbox.spy(jsDomWindow.googletag, 'destroySlots');

        const config: Moli.MoliConfig = {
          slots: slots,
          prebid: moliPrebidTestConfig,
          schain: dummySchainConfig
        };
        module.init(config, assetLoaderService);

        expect(config.prebid?.listener).to.be.ok;

        const preSetTargetingForGPTAsync = (
          config.prebid!.listener as Moli.headerbidding.PrebidListener
        ).preSetTargetingForGPTAsync!;

        preSetTargetingForGPTAsync({}, false, slotDefinitions);
        expect(destroyAdSlotSpy).to.have.not.been.called;
      });

      it('should not destroy the skin ad slot if set to true for a bidder and the other delivers', () => {
        const module = new Skin(
          {
            configs: [
              {
                formatFilter: [{ bidder: prebidjs.Visx }],
                skinAdSlotDomId: 'wp-slot',
                blockedAdSlotDomIds: ['sky-slot'],
                hideSkinAdSlot: false,
                hideBlockedSlots: false,
                enableCpmComparison: false,
                destroySkinSlot: true
              },
              {
                formatFilter: [{ bidder: prebidjs.DSPX }],
                skinAdSlotDomId: 'wp-slot',
                blockedAdSlotDomIds: ['sky-slot'],
                hideSkinAdSlot: false,
                hideBlockedSlots: false,
                enableCpmComparison: false,
                destroySkinSlot: true
              }
            ]
          },
          jsDomWindow
        );

        const destroyAdSlotSpy = sandbox.spy(jsDomWindow.googletag, 'destroySlots');

        const config: Moli.MoliConfig = {
          slots: slots,
          prebid: moliPrebidTestConfig,
          schain: dummySchainConfig
        };
        module.init(config, assetLoaderService);

        expect(config.prebid?.listener).to.be.ok;

        const preSetTargetingForGPTAsync = (
          config.prebid!.listener as Moli.headerbidding.PrebidListener
        ).preSetTargetingForGPTAsync!;

        preSetTargetingForGPTAsync(
          {
            'wp-slot': {
              bids: [dspxBidResponse(1)]
            }
          },
          false,
          slotDefinitions
        );

        // only the sky slot should be destroyed
        expect(destroyAdSlotSpy).to.have.been.calledOnceWithExactly(
          Sinon.match.array.deepEquals(
            slotDefinitions
              .filter(slot => slot.moliSlot.domId === 'sky-slot')
              .map(slot => slot.adSlot)
          )
        );
      });

      it('should destroy the skin ad slot if set to true', () => {
        const module = new Skin(
          {
            configs: [
              {
                formatFilter: [{ bidder: prebidjs.DSPX }],
                skinAdSlotDomId: 'wp-slot',
                blockedAdSlotDomIds: ['sky-slot'],
                hideSkinAdSlot: false,
                hideBlockedSlots: false,
                enableCpmComparison: false,
                destroySkinSlot: true
              }
            ]
          },
          jsDomWindow
        );

        const destroyAdSlotSpy = sandbox.spy(jsDomWindow.googletag, 'destroySlots');

        const config: Moli.MoliConfig = {
          slots: slots,
          prebid: moliPrebidTestConfig,
          schain: dummySchainConfig
        };
        module.init(config, assetLoaderService);

        expect(config.prebid?.listener).to.be.ok;

        const preSetTargetingForGPTAsync = (
          config.prebid!.listener as Moli.headerbidding.PrebidListener
        ).preSetTargetingForGPTAsync!;

        preSetTargetingForGPTAsync({}, false, slotDefinitions);
        expect(destroyAdSlotSpy).to.have.been.calledOnce;
        expect(destroyAdSlotSpy).to.have.been.calledOnceWithExactly(
          Sinon.match.array.deepEquals(
            slotDefinitions
              .filter(slot => slot.moliSlot.domId === 'wp-slot')
              .map(slot => slot.adSlot)
          )
        );
      });

      it('should destroy the skin ad slot only once', () => {
        const module = new Skin(
          {
            configs: [
              {
                formatFilter: [{ bidder: prebidjs.DSPX }],
                skinAdSlotDomId: 'wp-slot',
                blockedAdSlotDomIds: ['sky-slot'],
                hideSkinAdSlot: false,
                hideBlockedSlots: false,
                enableCpmComparison: false,
                destroySkinSlot: true
              },
              {
                formatFilter: [{ bidder: prebidjs.Visx }],
                skinAdSlotDomId: 'wp-slot',
                blockedAdSlotDomIds: ['sky-slot'],
                hideSkinAdSlot: false,
                hideBlockedSlots: false,
                enableCpmComparison: false,
                destroySkinSlot: true
              }
            ]
          },
          jsDomWindow
        );

        const destroyAdSlotSpy = sandbox.spy(jsDomWindow.googletag, 'destroySlots');

        const config: Moli.MoliConfig = {
          slots: slots,
          prebid: moliPrebidTestConfig,
          schain: dummySchainConfig
        };
        module.init(config, assetLoaderService);

        expect(config.prebid?.listener).to.be.ok;

        const preSetTargetingForGPTAsync = (
          config.prebid!.listener as Moli.headerbidding.PrebidListener
        ).preSetTargetingForGPTAsync!;

        preSetTargetingForGPTAsync({}, false, slotDefinitions);
        expect(destroyAdSlotSpy).to.have.been.calledOnce;
        expect(destroyAdSlotSpy).to.have.been.calledOnceWithExactly(
          Sinon.match.array.deepEquals(
            slotDefinitions
              .filter(slot => slot.moliSlot.domId === 'wp-slot')
              .map(slot => slot.adSlot)
          )
        );
      });
    });

    describe('adReload', () => {
      let refreshAdSlotSpy: Sinon.SinonSpy;

      const slots: Moli.AdSlot[] = createAdSlots(jsDomWindow, ['wp-slot', 'sky-slot']);
      const slotDefinitions: Moli.SlotDefinition[] = slots.map(slot => ({
        moliSlot: slot,
        adSlot: {
          getSlotElementId: () => slot.domId
        } as googletag.IAdSlot,
        filterSupportedSizes: () => []
      }));
      const assetLoaderService = createAssetLoaderService(jsDomWindow);

      after(() => {
        sandbox.restore();
      });

      beforeEach(() => {
        initAdTag(jsDomWindow);
        refreshAdSlotSpy = sandbox.spy(jsDomWindow.moli, 'refreshAdSlot');
        sandbox.useFakeTimers();
      });

<<<<<<< HEAD
          const config: Moli.MoliConfig = {
            slots: slots,
            prebid: moliPrebidTestConfig,
            schain: dummySchainConfig
          };
=======
      afterEach(() => {
        sandbox.reset();
        sandbox.clock.restore();
        sandbox.clock.reset();
      });

      it('should reload the skin if bidder is configured in adReload and is about to win the auction', () => {
        const module = new Skin(
          {
            configs: [
              {
                formatFilter: [{ bidder: prebidjs.DSPX }],
                skinAdSlotDomId: 'wp-slot',
                blockedAdSlotDomIds: ['sky-slot'],
                hideSkinAdSlot: false,
                hideBlockedSlots: false,
                enableCpmComparison: false,
                destroySkinSlot: true,
                adReload: { allowed: [prebidjs.DSPX], intervalMs: 30000 }
              }
            ]
          },
          jsDomWindow
        );
>>>>>>> eccc46d9

        const prebidConfig: Moli.headerbidding.PrebidConfig = {
          config: pbjsTestConfig,
          schain: { nodes: [] }
        };

        const config: Moli.MoliConfig = {
          slots: slots,
          prebid: prebidConfig,
          schain: dummySchainConfig
        };

        module.init(config, assetLoaderService);

        expect(config.prebid?.listener).to.be.ok;

        const preSetTargetingForGPTAsync = (
          config.prebid!.listener as Moli.headerbidding.PrebidListener
        ).preSetTargetingForGPTAsync!;

        preSetTargetingForGPTAsync(
          {
            'wp-slot': {
              bids: [
                genericBidResponse(prebidjs.DSPX, 1),
                genericBidResponse(prebidjs.Seedtag, 0.5),
                genericBidResponse(prebidjs.Criteo, 0.99)
              ]
            }
          },
          false,
          slotDefinitions
        );

        sandbox.clock.tick(31000);

        expect(refreshAdSlotSpy).to.have.been.calledOnce;
      });

      it('should clear an "old" timeout before activating a new one', () => {
        const module = new Skin(
          {
            configs: [
              {
                formatFilter: [{ bidder: prebidjs.DSPX }],
                skinAdSlotDomId: 'wp-slot',
                blockedAdSlotDomIds: ['sky-slot'],
                hideSkinAdSlot: false,
                hideBlockedSlots: false,
                enableCpmComparison: false,
                destroySkinSlot: true,
                adReload: { allowed: [prebidjs.DSPX], intervalMs: 30000 }
              }
            ]
          },
          jsDomWindow
        );

        const prebidConfig: Moli.headerbidding.PrebidConfig = {
          config: pbjsTestConfig,
          schain: { nodes: [] }
        };

<<<<<<< HEAD
        it('should clear an "old" timeout before activating a new one', () => {
          const module = new Skin(
            {
              configs: [
                {
                  formatFilter: [{ bidder: prebidjs.DSPX }],
                  skinAdSlotDomId: 'wp-slot',
                  blockedAdSlotDomIds: ['sky-slot'],
                  hideSkinAdSlot: false,
                  hideBlockedSlots: false,
                  enableCpmComparison: false,
                  destroySkinSlot: true,
                  adReload: { allowed: [prebidjs.DSPX], intervalMs: 1000 }
                }
              ]
            },
            jsDomWindow
          );

          const config: Moli.MoliConfig = {
            slots: slots,
            prebid: moliPrebidTestConfig,
            schain: dummySchainConfig
          };

          let activeTimeouts = 0;
          // Stub setTimeout
          const originalSetTimeout = global.setTimeout;
          const originalClearTimeout = global.clearTimeout;

          Sinon.stub(global, 'setTimeout').callsFake((handler, timeout) => {
            activeTimeouts++;
            const id = originalSetTimeout(handler, timeout);
            return id;
          });
=======
        const config: Moli.MoliConfig = {
          slots: slots,
          prebid: prebidConfig,
          schain: dummySchainConfig
        };
>>>>>>> eccc46d9

        module.init(config, assetLoaderService);

        expect(config.prebid?.listener).to.be.ok;

        const preSetTargetingForGPTAsync = (
          config.prebid!.listener as Moli.headerbidding.PrebidListener
        ).preSetTargetingForGPTAsync!;

        preSetTargetingForGPTAsync(
          {
            'wp-slot': {
              bids: [genericBidResponse(prebidjs.DSPX, 1)]
            }
          },
          false,
          slotDefinitions
        );

        // needed to make the test succeed if other tests have run before
        sandbox.clock.reset();

        sandbox.clock.tick(10000);

        preSetTargetingForGPTAsync(
          {
            'wp-slot': {
              bids: [genericBidResponse(prebidjs.DSPX, 1)]
            }
          },
          false,
          slotDefinitions
        );

        sandbox.clock.tick(21000);
        expect(refreshAdSlotSpy).to.have.not.been.called;

        sandbox.clock.tick(10000);
        expect(refreshAdSlotSpy).to.have.been.calledOnce;
      });
    });
  });
});<|MERGE_RESOLUTION|>--- conflicted
+++ resolved
@@ -4,7 +4,7 @@
 
 import { createAssetLoaderService, googletag, initAdTag, Moli, prebidjs } from '@highfivve/ad-tag';
 import { newNoopLogger } from '@highfivve/ad-tag/lib/stubs/moliStubs';
-import { moliPrebidTestConfig } from '@highfivve/ad-tag/lib/stubs/prebidjsStubs';
+import { pbjsTestConfig } from '@highfivve/ad-tag/lib/stubs/prebidjsStubs';
 import { createDom } from '@highfivve/ad-tag/lib/stubs/browserEnvSetup';
 import { FormatFilter, Skin, SkinConfig, SkinConfigEffect } from './index';
 import IBidResponsesMap = prebidjs.IBidResponsesMap;
@@ -105,7 +105,7 @@
       const config: Moli.MoliConfig = {
         slots: slots,
         logger: noopLogger,
-        prebid: moliPrebidTestConfig,
+        prebid: { config: pbjsTestConfig, schain: { nodes: [] } },
         schain: dummySchainConfig
       };
 
@@ -144,7 +144,7 @@
       const config: Moli.MoliConfig = {
         slots: slots,
         logger: noopLogger,
-        prebid: moliPrebidTestConfig,
+        prebid: { config: pbjsTestConfig, schain: { nodes: [] } },
         schain: dummySchainConfig
       };
 
@@ -584,10 +584,14 @@
         );
 
         const destroyAdSlotSpy = sandbox.spy(jsDomWindow.googletag, 'destroySlots');
+        const prebidConfig: Moli.headerbidding.PrebidConfig = {
+          config: pbjsTestConfig,
+          schain: { nodes: [] }
+        };
 
         const config: Moli.MoliConfig = {
           slots: slots,
-          prebid: moliPrebidTestConfig,
+          prebid: prebidConfig,
           schain: dummySchainConfig
         };
         module.init(config, assetLoaderService);
@@ -621,10 +625,14 @@
         );
 
         const destroyAdSlotSpy = sandbox.spy(jsDomWindow.googletag, 'destroySlots');
+        const prebidConfig: Moli.headerbidding.PrebidConfig = {
+          config: pbjsTestConfig,
+          schain: { nodes: [] }
+        };
 
         const config: Moli.MoliConfig = {
           slots: slots,
-          prebid: moliPrebidTestConfig,
+          prebid: prebidConfig,
           schain: dummySchainConfig
         };
         module.init(config, assetLoaderService);
@@ -667,10 +675,14 @@
         );
 
         const destroyAdSlotSpy = sandbox.spy(jsDomWindow.googletag, 'destroySlots');
+        const prebidConfig: Moli.headerbidding.PrebidConfig = {
+          config: pbjsTestConfig,
+          schain: { nodes: [] }
+        };
 
         const config: Moli.MoliConfig = {
           slots: slots,
-          prebid: moliPrebidTestConfig,
+          prebid: prebidConfig,
           schain: dummySchainConfig
         };
         module.init(config, assetLoaderService);
@@ -720,10 +732,14 @@
         );
 
         const destroyAdSlotSpy = sandbox.spy(jsDomWindow.googletag, 'destroySlots');
+        const prebidConfig: Moli.headerbidding.PrebidConfig = {
+          config: pbjsTestConfig,
+          schain: { nodes: [] }
+        };
 
         const config: Moli.MoliConfig = {
           slots: slots,
-          prebid: moliPrebidTestConfig,
+          prebid: prebidConfig,
           schain: dummySchainConfig
         };
         module.init(config, assetLoaderService);
@@ -773,10 +789,14 @@
         );
 
         const destroyAdSlotSpy = sandbox.spy(jsDomWindow.googletag, 'destroySlots');
+        const prebidConfig: Moli.headerbidding.PrebidConfig = {
+          config: pbjsTestConfig,
+          schain: { nodes: [] }
+        };
 
         const config: Moli.MoliConfig = {
           slots: slots,
-          prebid: moliPrebidTestConfig,
+          prebid: prebidConfig,
           schain: dummySchainConfig
         };
         module.init(config, assetLoaderService);
@@ -822,13 +842,6 @@
         sandbox.useFakeTimers();
       });
 
-<<<<<<< HEAD
-          const config: Moli.MoliConfig = {
-            slots: slots,
-            prebid: moliPrebidTestConfig,
-            schain: dummySchainConfig
-          };
-=======
       afterEach(() => {
         sandbox.reset();
         sandbox.clock.restore();
@@ -853,7 +866,6 @@
           },
           jsDomWindow
         );
->>>>>>> eccc46d9
 
         const prebidConfig: Moli.headerbidding.PrebidConfig = {
           config: pbjsTestConfig,
@@ -917,49 +929,11 @@
           schain: { nodes: [] }
         };
 
-<<<<<<< HEAD
-        it('should clear an "old" timeout before activating a new one', () => {
-          const module = new Skin(
-            {
-              configs: [
-                {
-                  formatFilter: [{ bidder: prebidjs.DSPX }],
-                  skinAdSlotDomId: 'wp-slot',
-                  blockedAdSlotDomIds: ['sky-slot'],
-                  hideSkinAdSlot: false,
-                  hideBlockedSlots: false,
-                  enableCpmComparison: false,
-                  destroySkinSlot: true,
-                  adReload: { allowed: [prebidjs.DSPX], intervalMs: 1000 }
-                }
-              ]
-            },
-            jsDomWindow
-          );
-
-          const config: Moli.MoliConfig = {
-            slots: slots,
-            prebid: moliPrebidTestConfig,
-            schain: dummySchainConfig
-          };
-
-          let activeTimeouts = 0;
-          // Stub setTimeout
-          const originalSetTimeout = global.setTimeout;
-          const originalClearTimeout = global.clearTimeout;
-
-          Sinon.stub(global, 'setTimeout').callsFake((handler, timeout) => {
-            activeTimeouts++;
-            const id = originalSetTimeout(handler, timeout);
-            return id;
-          });
-=======
         const config: Moli.MoliConfig = {
           slots: slots,
           prebid: prebidConfig,
           schain: dummySchainConfig
         };
->>>>>>> eccc46d9
 
         module.init(config, assetLoaderService);
 
