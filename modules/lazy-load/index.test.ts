import { newNoopLogger } from '@highfivve/ad-tag/lib/stubs/moliStubs';
import { createMoliTag, Moli } from '@highfivve/ad-tag';
import { pbjsTestConfig } from '@highfivve/ad-tag/lib/stubs/prebidjsStubs';
import { dummySchainConfig } from '@highfivve/ad-tag/lib/stubs/schainStubs';
import { expect, use } from 'chai';
import * as Sinon from 'sinon';
import { createDom } from '@highfivve/ad-tag/lib/stubs/browserEnvSetup';
import { LazyLoad } from './index';
import sinonChai from 'sinon-chai';

const createAdSlots = (
  window: Window,
  domIds: string[],
  behaviour?: 'eager' | 'manual',
  bucket?: string
): Moli.AdSlot[] => {
  return domIds.map(domId => {
    const div = window.document.createElement('div');
    div.id = domId;
    window.document.body.appendChild(div);

    const slot: Moli.AdSlot = {
      domId: domId,
      adUnitPath: domId,
      position: 'in-page',
      sizes: [],
      behaviour: { loaded: behaviour ?? 'manual', bucket: bucket },
      labelAll: [],
      labelAny: [],
      sizeConfig: []
    };
    return slot;
  });
};

// Caution: although the infinite scrolling module is able to handle different selectors, the test infinite slots do always use a class as identifier
const createInfiniteAdSlotInDOM = (
  window: Window,
  infiniteSlotClassSelector: string,
  serialNumber: number
): void => {
  const div = window.document.createElement('div');
  div.id = `infinite-loading-adslot-${serialNumber}`;
  // Selector without the '.' at the beginning
  div.className = infiniteSlotClassSelector.slice(1);
  window.document.body.appendChild(div);
};

const createInfiniteAdSlotinConfig = (infiniteSlotClassSelector: string) => {
  const slot: Moli.AdSlot = {
    domId: 'infinite-loading-adslot',
    adUnitPath: 'infinite-loading-adslot',
    position: 'in-page',
    sizes: [],
    behaviour: { loaded: 'infinite', selector: infiniteSlotClassSelector },
    labelAll: [],
    labelAny: [],
    sizeConfig: []
  };
  return slot;
};

const MockIntersectionObserver = class MockIntersectionObserver implements IntersectionObserver {
  readonly root: Element | Document | null = null;
  readonly rootMargin: string = '0';
  readonly thresholds: ReadonlyArray<number> = [];
  constructor(private readonly callback, private readonly options) {}
  observe() {
    return;
  }
  unobserve() {
    return;
  }

  disconnect(): void {
    return;
  }

  takeRecords(): IntersectionObserverEntry[] {
    return [];
  }
};

use(sinonChai);

describe('Lazy-load Module', () => {
  let sandbox = Sinon.createSandbox();
  let dom = createDom();
  let jsDomWindow = dom.window as any;
<<<<<<< HEAD
=======

  const domId1 = 'lazy-1';
  const domId2 = 'lazy-2';
  const infiniteSelector1 = '.ad-infinite';

>>>>>>> bd858512
  jsDomWindow.moli = createMoliTag(jsDomWindow);
  jsDomWindow.IntersectionObserver = MockIntersectionObserver;
  const noopLogger = newNoopLogger();
  const errorLogSpy = sandbox.spy(noopLogger, 'error');
<<<<<<< HEAD
  let refreshAdSlotsSpy = sandbox.spy(jsDomWindow.moli, 'refreshAdSlot');
  let refreshBucketSpy = sandbox.spy(jsDomWindow.moli, 'refreshBucket');
=======
  let refreshAdSlotSpy = sandbox.spy(jsDomWindow.moli, 'refreshAdSlot');
>>>>>>> bd858512
  let observer: IntersectionObserver = new MockIntersectionObserver(() => {
    return;
  }, {});
  let intersectionObserverConstructorStub = sandbox.stub(jsDomWindow, 'IntersectionObserver');

  const getIntersectionObserverCallback = (call: number): IntersectionObserverCallback => {
    return intersectionObserverConstructorStub.getCall(call).firstArg;
  };

  const getIntersectionObserverArgs = (call: number): IntersectionObserverInit => {
    return intersectionObserverConstructorStub.getCall(call).args[1] as any;
  };

  /*
   * mocks only the relevant parts of the observer entry
   */
  const createIntersectionObserverEntry = (
    isIntersecting: boolean,
    targetId: string
  ): IntersectionObserverEntry => ({ isIntersecting, target: { id: targetId } } as any);

  beforeEach(() => {
    sandbox = Sinon.createSandbox();
    dom = createDom();
    jsDomWindow = dom.window;
    jsDomWindow.moli = createMoliTag(jsDomWindow);
    jsDomWindow.IntersectionObserver = MockIntersectionObserver;
<<<<<<< HEAD
    refreshAdSlotsSpy = sandbox.spy(jsDomWindow.moli, 'refreshAdSlot');
    refreshBucketSpy = sandbox.spy(jsDomWindow.moli, 'refreshBucket');

=======
    refreshAdSlotSpy = sandbox.spy(jsDomWindow.moli, 'refreshAdSlot');
>>>>>>> bd858512
    observer = new MockIntersectionObserver(() => {
      return;
    }, {});
    intersectionObserverConstructorStub = sandbox.stub(jsDomWindow, 'IntersectionObserver');
    intersectionObserverConstructorStub.returns(observer);
  });

  afterEach(() => {
    intersectionObserverConstructorStub.reset();
    sandbox.restore();
  });

  const mkConfig = (slots): Moli.MoliConfig => {
    return {
      slots: slots,
      buckets: {
        enabled: true,
        bucket: { lazy_bucket: { timeout: 3000 }, another_lazy_bucket: { timeout: 3000 } }
      },
      logger: noopLogger,
      prebid: { config: pbjsTestConfig, schain: { nodes: [] } },
      schain: dummySchainConfig
    };
  };
<<<<<<< HEAD
  const domId1 = 'lazy-1';
  const domId2 = 'lazy-2';
  describe('Lazy-slots', () => {
    it('Observe only domIds that are in the module config, i.e., lazy-1', () => {
      const oberserveSpy = sandbox.spy(observer, 'observe');
      const slots = createAdSlots(jsDomWindow, [domId1, domId2]);

      const module = new LazyLoad(
        {
          slots: [{ domIds: [domId1], options: {} }],
          buckets: []
        },
        jsDomWindow
      );

      const initSpy = sandbox.spy(module, 'init');
      module.init(config(slots));

      // trigger an intersection event
      const callback = getIntersectionObserverCallback(0);
      callback([createIntersectionObserverEntry(true, domId1)], observer);

      const args = oberserveSpy.firstCall.firstArg;

      expect(errorLogSpy).to.have.not.been.called;
      expect(initSpy).to.have.been.calledOnce;
      expect(intersectionObserverConstructorStub).to.have.been.calledOnce;
      expect(oberserveSpy).to.have.been.calledOnce;
      expect(args).to.equal(jsDomWindow.document.getElementById('lazy-1'));
    });

    it('Unobserve already observed and intersected slots, thus no ad-slot refresh again', () => {
      const oberserveSpy = sandbox.spy(observer, 'observe');
      const unOberserveSpy = sandbox.spy(observer, 'unobserve');

      const slots = createAdSlots(jsDomWindow, [domId1, domId2]);

      const module = new LazyLoad(
        {
          slots: [{ domIds: [domId1, domId2], options: {} }],
          buckets: []
        },
        jsDomWindow
      );

      const initSpy = sandbox.spy(module, 'init');
      module.init(config(slots));

      const callback = getIntersectionObserverCallback(0);

      const intersected = createIntersectionObserverEntry(true, domId1);
      const unIntersected = createIntersectionObserverEntry(false, domId2);

      callback([intersected, unIntersected], observer);
      const firstCallArgs = unOberserveSpy.firstCall.args;

      expect(errorLogSpy).to.have.not.been.called;
      expect(initSpy).to.have.been.calledOnce;
      expect(oberserveSpy).to.have.been.calledTwice;
      expect(unOberserveSpy).to.have.been.calledOnce;
      expect(unOberserveSpy).to.have.been.calledOnceWithExactly({ id: 'lazy-1' });
      expect(firstCallArgs).to.deep.contain({ id: 'lazy-1' });
      expect(refreshAdSlotsSpy).to.have.been.calledOnceWithExactly('lazy-1');
    });

    it('Observe only slots that have a manual behaviour', () => {
      const oberserveSpy = sandbox.spy(observer, 'observe');
      const eagerSlot = createAdSlots(jsDomWindow, [domId1], 'manual');
      const manualSlot = createAdSlots(jsDomWindow, [domId2], 'eager');

      const module = new LazyLoad(
        {
          slots: [{ domIds: [domId1, domId2], options: {} }],
          buckets: []
        },
        jsDomWindow
      );

      const initSpy = sandbox.spy(module, 'init');
      module.init(config([...manualSlot, ...eagerSlot]));

      expect(errorLogSpy).to.have.not.been.called;
      expect(initSpy).to.have.been.calledOnce;
      expect(oberserveSpy).to.have.been.calledOnceWithExactly(
        jsDomWindow.document.getElementById('lazy-1')
      );
    });

    it('Every slot should consider its own observer options', () => {
      const slots = createAdSlots(jsDomWindow, ['lazy-1', 'lazy-2']);

      const module = new LazyLoad(
        {
          slots: [
            {
              domIds: [domId1],
              options: { threshold: 0.5, rootMargin: undefined }
            },
            {
              domIds: [domId2],
              options: { rootId: 'bla' }
            }
          ],
          buckets: []
        },
        jsDomWindow
      );

      const initSpy = sandbox.spy(module, 'init');
      module.init(config(slots));

      const callback = getIntersectionObserverCallback(0);
      const options = getIntersectionObserverArgs(0);

      callback([createIntersectionObserverEntry(true, domId1)], observer);

      expect(errorLogSpy).to.have.not.been.called;
      expect(initSpy).to.have.been.calledOnce;
      expect(intersectionObserverConstructorStub).to.have.been.calledTwice;
      expect(options).to.eql({ root: null, threshold: 0.5, rootMargin: undefined });
    });
  });

  describe('Lazy-buckets', () => {
    const domId3 = 'lazy-3';
    const htmlElement = (id: string) => jsDomWindow.document.getElementById(id);

    it("Should not observe domId that doesn't belong to the bucket in config, i.e., lazy_3", () => {
      const oberserveSpy = sandbox.spy(observer, 'observe');
      const slots = createAdSlots(jsDomWindow, [domId1, domId2], 'manual', 'lazy_bucket');

      const module = new LazyLoad(
        {
          slots: [],
          buckets: [{ bucket: 'lazy_bucket', observedDomId: domId3, options: {} }]
        },
        jsDomWindow
      );

      const initSpy = sandbox.spy(module, 'init');
      module.init(config(slots));

      // trigger an intersection event
      const callback = getIntersectionObserverCallback(0);
      callback([createIntersectionObserverEntry(true, domId3)], observer);

      expect(errorLogSpy).to.have.not.been.called;
      expect(initSpy).to.have.been.calledOnce;
      expect(intersectionObserverConstructorStub).to.have.been.calledOnce;

      expect(oberserveSpy).to.have.not.been.called;
    });

    it('Should observe multiple buckets and refresh buckets as expected', () => {
      const domId4 = 'lazy-4-in-another-bucket';

      const oberserveSpy = sandbox.spy(observer, 'observe');
      const unOberserveSpy = sandbox.spy(observer, 'unobserve');

      const slots = [
        ...createAdSlots(jsDomWindow, [domId1, domId2, domId3], 'manual', 'lazy_bucket'),
        ...createAdSlots(jsDomWindow, [domId4], 'manual', 'another_lazy_bucket')
      ];

      const module = new LazyLoad(
        {
          slots: [],
          buckets: [
            { bucket: 'lazy_bucket', observedDomId: domId3, options: {} },
            { bucket: 'another_lazy_bucket', observedDomId: domId4, options: {} }
          ]
        },
        jsDomWindow
      );

      const initSpy = sandbox.spy(module, 'init');
      module.init(config(slots));

      // trigger an intersection event
      const callback = getIntersectionObserverCallback(0);
      const callback2 = getIntersectionObserverCallback(1);

      callback([createIntersectionObserverEntry(true, domId3)], observer);
      callback2([createIntersectionObserverEntry(true, domId4)], observer);

      expect(errorLogSpy).to.have.not.been.called;
      expect(initSpy).to.have.been.calledOnce;
      expect(intersectionObserverConstructorStub).to.have.been.calledTwice;

      expect(oberserveSpy).callCount(2);
      expect(oberserveSpy.firstCall).calledWithExactly(htmlElement(domId3));
      expect(oberserveSpy.secondCall).calledWithExactly(htmlElement(domId4));

      expect(unOberserveSpy).to.have.been.calledTwice;
      expect(unOberserveSpy.firstCall).to.have.been.calledWith({ id: 'lazy-3' });
      expect(unOberserveSpy.secondCall).to.have.been.calledWith({
        id: 'lazy-4-in-another-bucket'
      });

      expect(refreshBucketSpy).to.have.been.calledTwice;
      expect(refreshBucketSpy.firstCall).to.have.been.calledWith('lazy_bucket');
      expect(refreshBucketSpy.secondCall).to.have.been.calledWith('another_lazy_bucket');
    });
=======

  it('Add init pipeline step', () => {
    const module = new LazyLoad({ slots: [], buckets: [] }, jsDomWindow);
    const config = mkConfig([]);
    module.init(config);

    expect(config.pipeline).to.be.ok;
    expect(config.pipeline?.initSteps).length(1);
    const initStep = config.pipeline?.initSteps[0];
    expect(initStep?.name).to.be.eq('moli-lazy-load');
  });

  it('Observe only domIds that are in the module config for manual slots, i.e., lazy-1', () => {
    const oberserveSpy = sandbox.spy(observer, 'observe');
    const slots = createAdSlots(jsDomWindow, [domId1, domId2]);

    const module = new LazyLoad(
      {
        slots: [{ domIds: [domId1], options: {} }],
        buckets: []
      },
      jsDomWindow
    );

    module.registerIntersectionObservers(mkConfig(slots));

    // trigger an intersection event
    const callback = getIntersectionObserverCallback(0);
    callback([createIntersectionObserverEntry(true, domId1)], observer);

    const args = oberserveSpy.firstCall.firstArg;

    expect(errorLogSpy).to.have.not.been.called;
    expect(intersectionObserverConstructorStub).to.have.been.calledOnce;
    expect(oberserveSpy).to.have.been.calledOnce;
    expect(args).to.equal(jsDomWindow.document.getElementById('lazy-1'));
  });

  it('Observe only infinite ad slots that have the correct className which identifies them as such infinite slots, i.e. ad-infinite', () => {
    const oberserveSpy = sandbox.spy(observer, 'observe');
    const slots = createAdSlots(jsDomWindow, [domId1, domId2]);
    const infiniteSlot = createInfiniteAdSlotinConfig(infiniteSelector1);
    createInfiniteAdSlotInDOM(jsDomWindow, infiniteSelector1, 1);
    createInfiniteAdSlotInDOM(jsDomWindow, infiniteSelector1, 2);

    const module = new LazyLoad(
      {
        slots: [{ domIds: [], options: {} }],
        buckets: [],
        infiniteSlots: [{ selector: infiniteSelector1, options: {} }]
      },
      jsDomWindow
    );

    module.registerIntersectionObservers(mkConfig([...slots, infiniteSlot]));

    // trigger an intersection event
    const callback = getIntersectionObserverCallback(0);
    callback([createIntersectionObserverEntry(true, 'infinite-loading-adSlot-1')], observer);
    callback([createIntersectionObserverEntry(true, 'infinite-loading-adSlot-2')], observer);

    const argsCall1 = oberserveSpy.firstCall.firstArg;
    const argsCall2 = oberserveSpy.secondCall.firstArg;

    const infiniteSlotsInDom = jsDomWindow.document.querySelectorAll(infiniteSelector1);

    expect(errorLogSpy).to.have.not.been.called;
    expect(intersectionObserverConstructorStub).to.have.been.calledTwice;
    expect(oberserveSpy).to.have.been.calledTwice;
    expect(argsCall1).to.equal(infiniteSlotsInDom[0]);
    expect(argsCall2).to.equal(infiniteSlotsInDom[1]);
  });

  it('Unobserve already observed and intersected slots, thus no ad-slot refresh again', () => {
    const oberserveSpy = sandbox.spy(observer, 'observe');
    const unOberserveSpy = sandbox.spy(observer, 'unobserve');

    const slots = createAdSlots(jsDomWindow, [domId1, domId2]);

    const module = new LazyLoad(
      {
        slots: [{ domIds: [domId1, domId2], options: {} }],
        buckets: []
      },
      jsDomWindow
    );

    module.registerIntersectionObservers(mkConfig(slots));

    const callback = getIntersectionObserverCallback(0);

    const intersected = createIntersectionObserverEntry(true, domId1);
    const unIntersected = createIntersectionObserverEntry(false, domId2);

    callback([intersected, unIntersected], observer);
    const firstCallArgs = unOberserveSpy.firstCall.args;

    expect(errorLogSpy).to.have.not.been.called;
    expect(oberserveSpy).to.have.been.calledTwice;
    expect(unOberserveSpy).to.have.been.calledOnce;
    expect(unOberserveSpy).to.have.been.calledOnceWithExactly({ id: 'lazy-1' });
    expect(firstCallArgs).to.deep.contain({ id: 'lazy-1' });
    expect(refreshAdSlotSpy).to.have.been.calledOnceWithExactly('lazy-1');
  });

  it('Observe only slots that have a manual or infinite behaviour', () => {
    const observeSpy = sandbox.spy(observer, 'observe');
    const manualSlot = createAdSlots(jsDomWindow, [domId1], 'manual');
    const eagerSlot = createAdSlots(jsDomWindow, [domId2], 'eager');
    const infiniteSlot = createInfiniteAdSlotinConfig(infiniteSelector1);
    createInfiniteAdSlotInDOM(jsDomWindow, infiniteSelector1, 1);

    const module = new LazyLoad(
      {
        slots: [{ domIds: [domId1, domId2], options: {} }],
        buckets: [],
        infiniteSlots: [{ selector: infiniteSelector1, options: {} }]
      },
      jsDomWindow
    );

    module.registerIntersectionObservers(mkConfig([...manualSlot, ...eagerSlot, infiniteSlot]));

    expect(errorLogSpy).to.have.not.been.called;
    expect(observeSpy).to.have.been.calledWith(jsDomWindow.document.querySelector(`#${domId1}`));
    expect(observeSpy).to.have.been.calledWith(
      jsDomWindow.document.querySelector(infiniteSelector1)
    );
    expect(observeSpy).to.have.not.been.calledWith(
      jsDomWindow.document.querySelector(`#${domId2}`)
    );
  });

  it('Every slot should consider its own observer options', () => {
    const slots = createAdSlots(jsDomWindow, ['lazy-1', 'lazy-2']);

    const module = new LazyLoad(
      {
        slots: [
          {
            domIds: [domId1],
            options: { threshold: 0.5, rootMargin: undefined }
          },
          {
            domIds: [domId2],
            options: { rootId: 'bla' }
          }
        ],
        buckets: []
      },
      jsDomWindow
    );

    module.registerIntersectionObservers(mkConfig(slots));

    const callback = getIntersectionObserverCallback(0);
    const options = getIntersectionObserverArgs(0);

    callback([createIntersectionObserverEntry(true, domId1)], observer);

    expect(errorLogSpy).to.have.not.been.called;
    expect(intersectionObserverConstructorStub).to.have.been.calledTwice;
    expect(options).to.eql({ root: null, threshold: 0.5, rootMargin: undefined });
>>>>>>> bd858512
  });
});<|MERGE_RESOLUTION|>--- conflicted
+++ resolved
@@ -87,24 +87,19 @@
   let sandbox = Sinon.createSandbox();
   let dom = createDom();
   let jsDomWindow = dom.window as any;
-<<<<<<< HEAD
-=======
+
 
   const domId1 = 'lazy-1';
   const domId2 = 'lazy-2';
   const infiniteSelector1 = '.ad-infinite';
 
->>>>>>> bd858512
   jsDomWindow.moli = createMoliTag(jsDomWindow);
   jsDomWindow.IntersectionObserver = MockIntersectionObserver;
   const noopLogger = newNoopLogger();
   const errorLogSpy = sandbox.spy(noopLogger, 'error');
-<<<<<<< HEAD
   let refreshAdSlotsSpy = sandbox.spy(jsDomWindow.moli, 'refreshAdSlot');
   let refreshBucketSpy = sandbox.spy(jsDomWindow.moli, 'refreshBucket');
-=======
-  let refreshAdSlotSpy = sandbox.spy(jsDomWindow.moli, 'refreshAdSlot');
->>>>>>> bd858512
+
   let observer: IntersectionObserver = new MockIntersectionObserver(() => {
     return;
   }, {});
@@ -132,13 +127,9 @@
     jsDomWindow = dom.window;
     jsDomWindow.moli = createMoliTag(jsDomWindow);
     jsDomWindow.IntersectionObserver = MockIntersectionObserver;
-<<<<<<< HEAD
     refreshAdSlotsSpy = sandbox.spy(jsDomWindow.moli, 'refreshAdSlot');
     refreshBucketSpy = sandbox.spy(jsDomWindow.moli, 'refreshBucket');
 
-=======
-    refreshAdSlotSpy = sandbox.spy(jsDomWindow.moli, 'refreshAdSlot');
->>>>>>> bd858512
     observer = new MockIntersectionObserver(() => {
       return;
     }, {});
@@ -163,7 +154,6 @@
       schain: dummySchainConfig
     };
   };
-<<<<<<< HEAD
   const domId1 = 'lazy-1';
   const domId2 = 'lazy-2';
   describe('Lazy-slots', () => {
@@ -367,7 +357,6 @@
       expect(refreshBucketSpy.firstCall).to.have.been.calledWith('lazy_bucket');
       expect(refreshBucketSpy.secondCall).to.have.been.calledWith('another_lazy_bucket');
     });
-=======
 
   it('Add init pipeline step', () => {
     const module = new LazyLoad({ slots: [], buckets: [] }, jsDomWindow);
@@ -531,6 +520,5 @@
     expect(errorLogSpy).to.have.not.been.called;
     expect(intersectionObserverConstructorStub).to.have.been.calledTwice;
     expect(options).to.eql({ root: null, threshold: 0.5, rootMargin: undefined });
->>>>>>> bd858512
   });
 });