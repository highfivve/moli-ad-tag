--- conflicted
+++ resolved
@@ -1,10 +1,6 @@
 {
   "name": "@highfivve/module-moli-lazy-load",
-<<<<<<< HEAD
-  "version": "4.18.0-alpha.0",
-=======
   "version": "4.17.4",
->>>>>>> d41ad8c6
   "description": "Lazy-load Module",
   "main": "./lib/index.js",
   "typings": "./lib/index.d.ts",
@@ -31,11 +27,7 @@
     "directory": "modules/lazy-load"
   },
   "dependencies": {
-<<<<<<< HEAD
-    "@highfivve/ad-tag": "4.18.0-alpha.0",
-=======
     "@highfivve/ad-tag": "4.17.4",
->>>>>>> d41ad8c6
     "@types/chai": "4.2.18",
     "@types/jsdom": "^20.0.0",
     "@types/mocha": "8.2.2",
