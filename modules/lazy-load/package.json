--- conflicted
+++ resolved
@@ -1,10 +1,6 @@
 {
   "name": "@highfivve/module-moli-lazy-load",
-<<<<<<< HEAD
-  "version": "4.7.8-alpha",
-=======
   "version": "4.7.8",
->>>>>>> 9088b21a
   "description": "Lazy-load Module",
   "main": "./lib/index.js",
   "typings": "./lib/index.d.ts",
@@ -31,11 +27,7 @@
     "directory": "modules/lazy-load"
   },
   "dependencies": {
-<<<<<<< HEAD
-    "@highfivve/ad-tag": "4.7.8-alpha",
-=======
     "@highfivve/ad-tag": "4.7.8",
->>>>>>> 9088b21a
     "@types/chai": "4.2.18",
     "@types/jsdom": "^20.0.0",
     "@types/mocha": "8.2.2",
