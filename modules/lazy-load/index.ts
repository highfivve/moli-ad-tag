/**
 * Moli's own Lazy Reload solution to lazy loading specific ad slot.
 *
 * This module allows us to configure some slots with lazy loading behaviour, thus refresh adSlot only
 * when the adSlot is intersected (seen) on the viewport.
 *
 * ## Integration
 *
 * In your `index.ts` import the lazy-load module and register it.
 *
 *
 * ```javascript
 * import { LazyLoad } from '@highfivve/module-moli-lazy-load';
 *
 * moli.registerModule(new LazyLoad({
 *   // Provide an array of domIds that should have lazy-loading behaviour,
 *   // and assign desired options to each group of domIds if required.
 *
 *   slots: [
 *     { domIds: ['lazy-loading-adslot-1', 'lazy-loading-adslot-2'], options: {threshold: .5} },
 *     { domIds: ["lazy-loading-adslot-3"], options: {rootMargin: '20px'} }
 *   ],
 *   buckets: []
 * }, window));
 * ```
 *
 * @module
 */
import { IModule, ModuleType, Moli, getLogger, mkInitStep } from '@highfivve/ad-tag';
import MoliWindow = Moli.MoliWindow;

type LazyLoadModuleOptionsType = {
  /**
   * The element that is used as the viewport for checking visibility of the target.
   * Must be the ancestor of the target. Defaults to the browser viewport if not specified or if null.
   */
  readonly rootId?: string;

  /**
   * Margin around the root. Can have values similar to the CSS margin property,
   * e.g. "10px 20px 30px 40px". The values can be percentages.
   * This set of values serves to grow or shrink each side of the root element's bounding box
   * before computing intersections. Defaults to all zeros.
   */
  readonly rootMargin?: string;

  /**
   * Either a single number or an array of numbers which indicate at what percentage
   * of the target's visibility the observer's callback should be executed.
   * If you only want to detect when visibility passes the 50% mark, you can use a value of 0.5.
   * If you want the callback to run every time visibility passes another 25%,
   * you would specify the array [0, 0.25, 0.5, 0.75, 1].
   * The default is 0 (meaning as soon as even one pixel is visible, the callback will be run).
   * A value of 1.0 means that the threshold isn't considered passed until every pixel is visible.
   */
  readonly threshold?: number;
};

export type LazyLoadModuleSlotsConfig = {
  /**
   * DomIds that should be observed for lazy loading
   */
  readonly domIds: string[];
  readonly options: LazyLoadModuleOptionsType;
};

<<<<<<< HEAD
export type LazyLoadModuleBucketsConfig = {
  /**
   * Buckets that should be observed for lazy loading
   */
  readonly buckets: string[];
=======
export type InfiniteSlotsSelector = {
  /**
   * CSS selector for divs in the document that should be considered as infinite loading slots
   */
  readonly selector: string;
>>>>>>> bd858512
  readonly options: LazyLoadModuleOptionsType;
};

export type LazyLoadModuleConfig = {
<<<<<<< HEAD
  readonly slots: LazyLoadModuleSlotsConfig[];
  readonly buckets: LazyLoadModuleBucketsConfig[];
=======
  readonly slots: LazyLoadModulePerKeyConfig[];
  readonly buckets: LazyLoadModulePerKeyConfig[];
  readonly infiniteSlots?: InfiniteSlotsSelector[];
>>>>>>> bd858512
};

/**
 * To solve the Intersection Observer API typescript error
 * @see https://github.com/microsoft/TypeScript/issues/16255
 */
export type LazyLoadWindow = Window &
  MoliWindow & {
    IntersectionObserver: {
      prototype: IntersectionObserver;
      new (
        callback: IntersectionObserverCallback,
        options?: IntersectionObserverInit
      ): IntersectionObserver;
    };
  };

/**
 * This module can be used to refresh ads based on slot visibility.
 */
export class LazyLoad implements IModule {
  public readonly name: string = 'moli-lazy-load';
  public readonly description: string = 'Moli implementation of an ad lazy load module.';
  public readonly moduleType: ModuleType = 'lazy-load';
  private logger?: Moli.MoliLogger;
  private readonly window: LazyLoadWindow;

  /**
   * Prevents multiple initialization, which would ap pend multiple googletag event listeners.
   */
  private initialized: boolean = false;

  constructor(
    private readonly moduleConfig: LazyLoadModuleConfig,
    private readonly _window: Window & MoliWindow
  ) {
    // typescript does not yet have the IntersectionObserver on the lib.dom.ts
    // @see https://github.com/Microsoft/TypeScript/issues/16255
    this.window = _window as LazyLoadWindow;
  }

  config(): LazyLoadModuleConfig {
    return this.moduleConfig;
  }

  init(config: Moli.MoliConfig): void {
    this.logger = getLogger(config, this.window);

    // init additional pipeline steps if not already defined
    config.pipeline = config.pipeline || {
      initSteps: [],
      configureSteps: [],
      prepareRequestAdsSteps: []
    };

    config.pipeline.initSteps.push(
      mkInitStep(this.name, () => {
        this.registerIntersectionObservers(config);
        return Promise.resolve();
      })
    );
  }

  registerIntersectionObservers = (moliConfig: Moli.MoliConfig) => {
    if (this.initialized) {
      return;
    }
    this.initialized = true;
    this.logger?.debug(this.name, 'initialize moli lazy load module');

    const slotsConfig = this.moduleConfig.slots;
    const infiniteSlotsConfig = this.moduleConfig.infiniteSlots;

    slotsConfig.forEach(config => {
      const observer = new this.window.IntersectionObserver(
        entries => {
<<<<<<< HEAD
=======
          this.logger?.debug(this.name, 'lazy-load slots called with', entries);
>>>>>>> bd858512
          entries.forEach((entry: IntersectionObserverEntry) => {
            if (entry.isIntersecting) {
              this.logger?.debug(this.name, `Trigger ad slot with DOM ID ${entry.target.id}`);
              this.window.moli.refreshAdSlot(entry.target.id);
              observer.unobserve(entry.target);
            }
          });
        },
        {
          root: config.options.rootId
            ? this.window.document.getElementById(config.options.rootId)
            : null,
          threshold: config.options.threshold,
          rootMargin: config.options.rootMargin
        }
      );

      config.domIds.forEach(domId => {
        const slot = moliConfig.slots.find(slot => slot.domId === domId);
        if (!slot) {
          this.logger?.warn(this.name, `Lazy-load non-existing slot with domID ${domId}`);
        } else if (slot.behaviour.loaded !== 'manual') {
          this.logger?.warn(
            this.name,
            `Lazy-load configured for slot without manual loading behaviour. ${domId}`
          );
        } else if (slot.behaviour.loaded === 'manual') {
          const elementToObserve = this.window.document.querySelector(`#${domId}`);
          elementToObserve && observer.observe(elementToObserve);
        }
      });
    });

<<<<<<< HEAD
    bucketsConfig.forEach(config => {
      const observer = new window.IntersectionObserver(
        entries => {
          entries.forEach((entry: IntersectionObserverEntry) => {
            if (entry.isIntersecting) {
              // sanity check
              const correspondingBucket = moliConfig.slots.find(
                slot => slot.domId === config.observedDomId
              )?.behaviour.bucket;

              if (correspondingBucket !== config.bucket) {
                this.logger?.warn(
                  this.name,
                  `${config.observedDomId} doesn't belong to ${config.bucket}`
                );
              } else {
                const domIdsInCorrespondingBucket = moliConfig.slots
                  .filter(slot => slot.behaviour.bucket === config.bucket)
                  .map(slot => slot.domId);
                this.logger?.debug(
                  `Refresh ${config.bucket}`,
                  `Trigger ad slots with DOM IDs [${domIdsInCorrespondingBucket.join(', ')}]`
                );
                this.window.moli.refreshBucket(config.bucket);

                observer.unobserve(entry.target);
              }
            }
          });
        },
        {
          root: config.options.rootId
            ? window.document.getElementById(config.options.rootId)
            : null,
          threshold: config.options.threshold,
          rootMargin: config.options.rootMargin
        }
      );

      if (!moliConfig.buckets?.enabled) {
        this.logger?.warn(this.name, "GlobalBucket config isn't enabled");
      }

      if (!(moliConfig.buckets?.bucket && moliConfig.buckets.bucket[config.bucket])) {
        this.logger?.error(this.name, `Lazy-load non-existing bucket with name ${config.bucket}`);
      } else {
        const elementToObserve = window.document.querySelector(`#${config.observedDomId}`);
        elementToObserve && observer.observe(elementToObserve);
=======
    (infiniteSlotsConfig ?? []).forEach(config => {
      const serialNumberLabel = 'data-h5-serial-number';
      const configuredInfiniteSlot = moliConfig.slots.find(
        slot => slot.behaviour.loaded === 'infinite'
      );
      if (configuredInfiniteSlot) {
        const observer = new this.window.IntersectionObserver(
          entries => {
            entries.forEach((entry: IntersectionObserverEntry) => {
              if (entry.isIntersecting) {
                const serialNumber =
                  entry.target.attributes?.getNamedItem(serialNumberLabel)?.value;
                const createdDomId = `${configuredInfiniteSlot.domId}-${serialNumber}`;
                entry.target.setAttribute('id', createdDomId);
                this.logger?.debug(
                  this.name,
                  `Trigger ad slot with newly created DOM ID ${createdDomId}`
                );
                this.window.moli.refreshInfiniteAdSlot(createdDomId, configuredInfiniteSlot.domId);
                observer.unobserve(entry.target);
              }
            });
          },
          {
            root: config.options.rootId
              ? this.window.document.getElementById(config.options.rootId)
              : null,
            threshold: config.options.threshold,
            rootMargin: config.options.rootMargin
          }
        );

        const infiniteElements = this.window.document.querySelectorAll(config.selector);
        infiniteElements.forEach((element, index) => {
          element.setAttribute(serialNumberLabel, `${index + 1}`);
          element && observer.observe(element);
        });
      } else {
        this.logger?.warn(this.name, `No infinite-scrolling slots configured!`);
>>>>>>> bd858512
      }
    });
  };
}<|MERGE_RESOLUTION|>--- conflicted
+++ resolved
@@ -64,31 +64,24 @@
   readonly options: LazyLoadModuleOptionsType;
 };
 
-<<<<<<< HEAD
 export type LazyLoadModuleBucketsConfig = {
   /**
    * Buckets that should be observed for lazy loading
    */
   readonly buckets: string[];
-=======
-export type InfiniteSlotsSelector = {
+
+  export type InfiniteSlotsSelector = {
   /**
    * CSS selector for divs in the document that should be considered as infinite loading slots
    */
   readonly selector: string;
->>>>>>> bd858512
   readonly options: LazyLoadModuleOptionsType;
 };
 
 export type LazyLoadModuleConfig = {
-<<<<<<< HEAD
   readonly slots: LazyLoadModuleSlotsConfig[];
   readonly buckets: LazyLoadModuleBucketsConfig[];
-=======
-  readonly slots: LazyLoadModulePerKeyConfig[];
-  readonly buckets: LazyLoadModulePerKeyConfig[];
   readonly infiniteSlots?: InfiniteSlotsSelector[];
->>>>>>> bd858512
 };
 
 /**
@@ -165,10 +158,8 @@
     slotsConfig.forEach(config => {
       const observer = new this.window.IntersectionObserver(
         entries => {
-<<<<<<< HEAD
-=======
+
           this.logger?.debug(this.name, 'lazy-load slots called with', entries);
->>>>>>> bd858512
           entries.forEach((entry: IntersectionObserverEntry) => {
             if (entry.isIntersecting) {
               this.logger?.debug(this.name, `Trigger ad slot with DOM ID ${entry.target.id}`);
@@ -202,7 +193,6 @@
       });
     });
 
-<<<<<<< HEAD
     bucketsConfig.forEach(config => {
       const observer = new window.IntersectionObserver(
         entries => {
@@ -251,8 +241,8 @@
       } else {
         const elementToObserve = window.document.querySelector(`#${config.observedDomId}`);
         elementToObserve && observer.observe(elementToObserve);
-=======
-    (infiniteSlotsConfig ?? []).forEach(config => {
+
+        (infiniteSlotsConfig ?? []).forEach(config => {
       const serialNumberLabel = 'data-h5-serial-number';
       const configuredInfiniteSlot = moliConfig.slots.find(
         slot => slot.behaviour.loaded === 'infinite'
@@ -291,7 +281,6 @@
         });
       } else {
         this.logger?.warn(this.name, `No infinite-scrolling slots configured!`);
->>>>>>> bd858512
       }
     });
   };
