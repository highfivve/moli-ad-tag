--- conflicted
+++ resolved
@@ -1,10 +1,6 @@
 {
   "name": "@highfivve/module-blocklist-url",
-<<<<<<< HEAD
-  "version": "4.7.8-alpha",
-=======
   "version": "4.7.8",
->>>>>>> 9088b21a
   "license": "Apache-2.0",
   "description": "Handles blocklisted urls",
   "main": "./lib/index.js",
@@ -55,10 +51,6 @@
     "typescript": "^4.7.4"
   },
   "dependencies": {
-<<<<<<< HEAD
-    "@highfivve/ad-tag": "4.7.8-alpha"
-=======
     "@highfivve/ad-tag": "4.7.8"
->>>>>>> 9088b21a
   }
 }