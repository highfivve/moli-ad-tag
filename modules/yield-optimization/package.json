{
  "name": "@highfivve/module-yield-optimization",
<<<<<<< HEAD
  "version": "4.7.8-alpha",
=======
  "version": "4.7.8",
>>>>>>> 9088b21a
  "license": "UNLICENSED",
  "description": "Blocks ad slots when a wallpaper is being delivered by a prebid partner",
  "main": "./lib/index.js",
  "typings": "./lib/index.d.ts",
  "files": [
    "lib"
  ],
  "scripts": {
    "setup": "yarn",
    "make:nodemodule": "tsc -p tsconfig.build.json",
    "compile": "tsc --noEmit",
    "lint": "yarn lint:ts",
    "lint:ts": "eslint ./ --ext .ts,.tsx && yarn prettier",
    "lint:ts:fix": "eslint ./ --ext .ts,.tsx --fix && yarn prettier --write",
    "test": "export TS_NODE_TRANSPILE_ONLY=true && mocha --require ts-node/register *.test.ts",
    "test:junit": "export TS_NODE_TRANSPILE_ONLY=true && mocha --forbid-only --reporter mocha-junit-reporter --reporter-options mochaFile=./temp/test-results.xml --require ts-node/register *.test.ts",
    "prettier": "prettier --config ../../.prettierrc --ignore-path ../../.prettierignore --check \"**/*.ts*\"",
    "validate": "yarn compile && yarn lint && yarn test",
    "validate:github": "yarn compile && yarn lint && yarn test",
    "validate:jenkins": "yarn compile && yarn lint && yarn test:junit"
  },
  "repository": {
    "type": "git",
    "url": "ssh://git@github.com:highfivve/moli-ad-tag.git",
    "directory": "modules/yield-optimization"
  },
  "publishConfig": {
    "registry": "https://npm.pkg.github.com/"
  },
  "engines": {
    "node": ">=8.0"
  },
  "devDependencies": {
<<<<<<< HEAD
    "@highfivve/ad-tag": "4.7.8-alpha",
=======
    "@highfivve/ad-tag": "4.7.8",
>>>>>>> 9088b21a
    "@types/chai": "4.2.18",
    "@types/jsdom": "^20.0.0",
    "@types/mocha": "8.2.2",
    "@types/sinon": "10.0.0",
    "@types/sinon-chai": "3.2.5",
    "chai": "4.3.4",
    "jsdom": "19.0.0",
    "mocha": "8.4.0",
    "mocha-junit-reporter": "2.0.0",
    "sinon": "10.0.0",
    "sinon-chai": "3.6.0",
    "ts-loader": "^9.3.1",
    "ts-node": "^10.8.1",
    "typescript": "^4.7.4"
  }
}<|MERGE_RESOLUTION|>--- conflicted
+++ resolved
@@ -1,10 +1,6 @@
 {
   "name": "@highfivve/module-yield-optimization",
-<<<<<<< HEAD
-  "version": "4.7.8-alpha",
-=======
   "version": "4.7.8",
->>>>>>> 9088b21a
   "license": "UNLICENSED",
   "description": "Blocks ad slots when a wallpaper is being delivered by a prebid partner",
   "main": "./lib/index.js",
@@ -38,11 +34,7 @@
     "node": ">=8.0"
   },
   "devDependencies": {
-<<<<<<< HEAD
-    "@highfivve/ad-tag": "4.7.8-alpha",
-=======
     "@highfivve/ad-tag": "4.7.8",
->>>>>>> 9088b21a
     "@types/chai": "4.2.18",
     "@types/jsdom": "^20.0.0",
     "@types/mocha": "8.2.2",
