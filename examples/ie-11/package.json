--- conflicted
+++ resolved
@@ -1,10 +1,6 @@
 {
   "name": "@highfivve/example-ie11",
-<<<<<<< HEAD
-  "version": "4.18.0-alpha.0",
-=======
   "version": "4.17.4",
->>>>>>> d41ad8c6
   "description": "Demonstrating IE11 support",
   "main": "index.ts",
   "private": true,
@@ -33,11 +29,7 @@
     "whatwg-fetch": "^3.6.2"
   },
   "dependencies": {
-<<<<<<< HEAD
-    "@highfivve/ad-tag": "4.18.0-alpha.0",
-=======
     "@highfivve/ad-tag": "4.17.4",
->>>>>>> d41ad8c6
     "core-js": "^3.12.1"
   }
 }