{
  "name": "@highfivve/example-ie11",
<<<<<<< HEAD
  "version": "4.7.8-alpha",
=======
  "version": "4.7.8",
>>>>>>> 9088b21a
  "description": "Demonstrating IE11 support",
  "main": "index.ts",
  "private": true,
  "scripts": {
    "setup": "yarn",
    "build": "webpack --mode=production",
    "start": "webpack serve",
    "make:nodemodule": "echo 'nothing to do'",
    "validate": "yarn build"
  },
  "repository": {
    "type": "git",
    "url": "ssh://git@github.com:highfivve/moli-ad-tag.git",
    "directory": "examples/ie-11"
  },
  "keywords": [
    "publisher"
  ],
  "devDependencies": {
    "html-webpack-plugin": "^5.3.1",
    "ts-loader": "^9.3.1",
    "typescript": "^4.7.4",
    "webpack": "^5.76.2",
    "webpack-cli": "^5.0.1",
    "webpack-dev-server": "^4.13.1",
    "whatwg-fetch": "^3.6.2"
  },
  "dependencies": {
<<<<<<< HEAD
    "@highfivve/ad-tag": "4.7.8-alpha",
=======
    "@highfivve/ad-tag": "4.7.8",
>>>>>>> 9088b21a
    "core-js": "^3.12.1"
  }
}<|MERGE_RESOLUTION|>--- conflicted
+++ resolved
@@ -1,10 +1,6 @@
 {
   "name": "@highfivve/example-ie11",
-<<<<<<< HEAD
-  "version": "4.7.8-alpha",
-=======
   "version": "4.7.8",
->>>>>>> 9088b21a
   "description": "Demonstrating IE11 support",
   "main": "index.ts",
   "private": true,
@@ -33,11 +29,7 @@
     "whatwg-fetch": "^3.6.2"
   },
   "dependencies": {
-<<<<<<< HEAD
-    "@highfivve/ad-tag": "4.7.8-alpha",
-=======
     "@highfivve/ad-tag": "4.7.8",
->>>>>>> 9088b21a
     "core-js": "^3.12.1"
   }
 }