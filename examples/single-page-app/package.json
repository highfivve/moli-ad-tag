{
  "name": "@highfivve/example-single-page-app",
<<<<<<< HEAD
  "version": "4.7.8-alpha",
=======
  "version": "4.7.8",
>>>>>>> 9088b21a
  "description": "Publisher bootstrap template",
  "main": "index.ts",
  "private": true,
  "scripts": {
    "setup": "yarn",
    "build": "webpack --mode=production",
    "start": "webpack serve",
    "make:nodemodule": "echo 'nothing to do'",
    "validate": "yarn build"
  },
  "repository": {
    "type": "git",
    "url": "ssh://git@github.com:highfivve/moli-ad-tag.git"
  },
  "keywords": [
    "publisher"
  ],
  "license": "UNLICENSED",
  "devDependencies": {
    "@types/history": "^4.7.8",
    "@types/react": "^17.0.6",
    "@types/react-dom": "^17.0.5",
    "@types/react-router": "^5.1.14",
    "@types/react-router-dom": "^5.1.7",
    "html-webpack-plugin": "^5.3.1",
    "ts-loader": "^9.3.1",
    "typescript": "^4.7.4",
    "webpack": "^5.76.2",
    "webpack-cli": "^5.0.1",
    "webpack-dev-server": "^4.13.1"
  },
  "dependencies": {
<<<<<<< HEAD
    "@highfivve/ad-tag": "4.7.8-alpha",
=======
    "@highfivve/ad-tag": "4.7.8",
>>>>>>> 9088b21a
    "core-js": "3.24.1",
    "react": "^17.0.2",
    "react-dom": "^17.0.2",
    "react-router": "^5.2.0",
    "react-router-dom": "^5.2.0"
  }
}<|MERGE_RESOLUTION|>--- conflicted
+++ resolved
@@ -1,10 +1,6 @@
 {
   "name": "@highfivve/example-single-page-app",
-<<<<<<< HEAD
-  "version": "4.7.8-alpha",
-=======
   "version": "4.7.8",
->>>>>>> 9088b21a
   "description": "Publisher bootstrap template",
   "main": "index.ts",
   "private": true,
@@ -37,11 +33,7 @@
     "webpack-dev-server": "^4.13.1"
   },
   "dependencies": {
-<<<<<<< HEAD
-    "@highfivve/ad-tag": "4.7.8-alpha",
-=======
     "@highfivve/ad-tag": "4.7.8",
->>>>>>> 9088b21a
     "core-js": "3.24.1",
     "react": "^17.0.2",
     "react-dom": "^17.0.2",
