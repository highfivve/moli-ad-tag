{
  "name": "@highfivve/example-single-page-app",
  "version": "4.0.0",
  "description": "Publisher bootstrap template",
  "main": "index.ts",
  "scripts": {
    "build": "webpack --mode=production",
    "start": "webpack serve",
    "validate": "yarn build"
  },
  "repository": {
    "type": "git",
    "url": "ssh://git@github.com:highfivve/moli-ad-tag.git"
  },
  "keywords": [
    "publisher"
  ],
  "license": "UNLICENSED",
  "devDependencies": {
    "@types/history": "^4.7.8",
    "@types/react": "^16.9.52",
    "@types/react-dom": "^16.9.8",
    "@types/react-router": "^5.1.8",
    "@types/react-router-dom": "^5.1.6",
    "html-webpack-plugin": "^4.5.0",
    "ts-loader": "^8.0.5",
    "typescript": "^4.0.3",
    "webpack": "^4.44.2",
    "webpack-cli": "^4.0.0",
    "webpack-dev-server": "^3.11.0"
  },
  "dependencies": {
<<<<<<< HEAD
    "@highfivve/ad-tag": "^4.0.0",
    "@highfivve/module-cmp-sourcepoint": "^4.0.0",
    "react": "^16.8.6",
    "react-dom": "^16.8.6",
    "react-router": "^5.0.1",
    "react-router-dom": "^5.0.1"
=======
    "@highfivve/ad-tag": "*",
    "react": "^16.14.0",
    "react-dom": "^16.14.0",
    "react-router": "^5.2.0",
    "react-router-dom": "^5.2.0"
>>>>>>> 7c922d18
  }
}<|MERGE_RESOLUTION|>--- conflicted
+++ resolved
@@ -30,19 +30,11 @@
     "webpack-dev-server": "^3.11.0"
   },
   "dependencies": {
-<<<<<<< HEAD
     "@highfivve/ad-tag": "^4.0.0",
     "@highfivve/module-cmp-sourcepoint": "^4.0.0",
-    "react": "^16.8.6",
-    "react-dom": "^16.8.6",
-    "react-router": "^5.0.1",
-    "react-router-dom": "^5.0.1"
-=======
-    "@highfivve/ad-tag": "*",
     "react": "^16.14.0",
     "react-dom": "^16.14.0",
     "react-router": "^5.2.0",
     "react-router-dom": "^5.2.0"
->>>>>>> 7c922d18
   }
 }