/**
 * ES6 bundle: no polyfills.
 */

import { googletag, initAdTag, Moli, prebidjs } from '@highfivve/ad-tag';
import { Confiant } from '@highfivve/module-confiant';

import { BlocklistedUrls } from '@highfivve/module-blocklist-url';
import { Skin } from '@highfivve/module-generic-skin';
import { AdReload } from '@highfivve/module-moli-ad-reload';
import { YieldOptimization } from '@highfivve/module-yield-optimization';
import { StickyFooterAds } from '@highfivve/module-sticky-footer-ads';
import { LazyLoad } from '@highfivve/module-moli-lazy-load';
import { adConfiguration } from './source/ts/configuration';
import MoliWindow = Moli.MoliWindow;
import prebid from 'prebid.js';
import 'prebid.js/modules/consentManagement';
import 'prebid.js/modules/currency';
import 'prebid.js/modules/appnexusBidAdapter';
import 'prebid.js/modules/justpremiumBidAdapter';
import 'prebid.js/modules/pubmaticBidAdapter';
import 'prebid.js/modules/smartadserverBidAdapter';
import 'prebid.js/modules/teadsBidAdapter';
import 'prebid.js/modules/unrulyBidAdapter';
import 'prebid.js/modules/ixBidAdapter';
import 'prebid.js/modules/dspxBidAdapter';
import 'prebid.js/modules/userId/index';
import 'prebid.js/modules/unifiedIdSystem';
import 'prebid.js/modules/rubiconBidAdapter';
import 'prebid.js/modules/priceFloors';

prebid.processQueue();

const moli = initAdTag(window);

declare const window: Window & googletag.IGoogleTagWindow & MoliWindow & prebidjs.IPrebidjsWindow;

// ad fraud protection
moli.registerModule(
  new Confiant(
    {
      assetUrl:
        'https://confiant-integrations.global.ssl.fastly.net/Fhkh8X7bib_CoPkwt4wiIcaO-vk/gpt_and_prebid/config.js'
    },
    window
  )
);

// Add lazy loading module
<<<<<<< HEAD
moli.registerModule(
  new LazyLoad(
    {
      slots: [
        { domIds: ['lazy-loading-adslot-1', 'lazy-loading-adslot-2'], options: { threshold: 0.5 } }
      ],
      buckets: [
        { bucket: 'lazy-bucket', observedDomId: 'lazy-bucket3', options: { threshold: 0.2 } }
      ]
    },
    window
  )
);
=======
moli.registerModule(new LazyLoad({
  slots: [{domIds: ['lazy-loading-adslot-1', 'lazy-loading-adslot-2'], options: {threshold: .5}}],
  buckets: [],
  infiniteSlots: [{selector: '.ad-infinite', options: {threshold: .5}}]
}, window));
>>>>>>> bd858512

// blocklist urls
moli.registerModule(
  new BlocklistedUrls(
    {
      mode: 'block',
      blocklist: {
        provider: 'static',
        blocklist: {
          urls: [
            // { pattern: 'local\.h5v\.eu', matchType: 'regex' },
            { pattern: 'invalid', matchType: 'contains' }
          ]
        }
      }
    },
    window
  )
);

moli.registerModule(
  new AdReload(
    {
      refreshIntervalMs: 60000,
      refreshIntervalMsOverrides: {
        'appnexus-native-example-1': 40000
      },
      excludeAdSlotDomIds: [
        'lazy-adslot',
        'refreshable-adslot',
        'manual-adslot',
        'a9-adslot',
        'eager-loading-adslot-not-in-dom',
        'infinite-loading-adslot'
      ],
      optimizeClsScoreDomIds: [
        'appnexus-native-example-2',
        'appnexus-native-example-1',
        'eager-loading-adslot',
        'prebid-adslot-2'
      ],
      includeOrderIds: [2690210604, 2690917340, 2674536678],
      excludeOrderIds: [],
      includeAdvertiserIds: [
        4693931408 /* AppNexus */, 4868030566, 4858511198 /* gutefrage-intern */
      ]
    },
    window
  )
);

moli.registerModule(
  new Skin(
    {
      trackSkinCpmLow: (cpms, skinConfig, skinBid) => {
        console.log('[SKIN]', cpms, skinConfig, skinBid);
      },
      configs: [
        {
          formatFilter: [{ bidder: 'justpremium', format: 'wp' }, { bidder: 'dspx' }],
          skinAdSlotDomId: 'prebid-adslot-2',
          hideSkinAdSlot: false,
          hideBlockedSlots: false,
          enableCpmComparison: false,
          blockedAdSlotDomIds: ['prebid-adslot', 'appnexus-native-example-1']
        }
      ]
    },
    window
  )
);

// configure yield optimization
moli.registerModule(
  new YieldOptimization(
    {
      provider: 'dynamic',
      configEndpoint: '/yield-config.json',
      excludedAdUnitPaths: []
    },
    window
  )
);

// footer ads
moli.registerModule(
  new StickyFooterAds({
    mobileStickyDomId: 'ad-mobile-sticky',
    desktopFloorAdDomId: 'ad-floorad',
    disallowedAdvertiserIds: [
      /*4858511198*/
      // gutefrage-intern
    ]
  })
);

//
window.pbjs = window.pbjs || { que: [] };
window.pbjs.que.push(() => {
  window.pbjs.onEvent('bidWon', (bidWon: prebidjs.event.BidWonEvent) => {
    console.log('bidWon', bidWon);
  });
});

// init moli
moli.configure(adConfiguration(moli.version));

// make sure that 'bucket-one' isn't configured as lazy bucket
window.moli.que.push(adTag => adTag.refreshBucket('bucket-one'));<|MERGE_RESOLUTION|>--- conflicted
+++ resolved
@@ -47,7 +47,6 @@
 );
 
 // Add lazy loading module
-<<<<<<< HEAD
 moli.registerModule(
   new LazyLoad(
     {
@@ -56,18 +55,13 @@
       ],
       buckets: [
         { bucket: 'lazy-bucket', observedDomId: 'lazy-bucket3', options: { threshold: 0.2 } }
-      ]
+      ],
+        infiniteSlots: [{selector: '.ad-infinite', options: {threshold: .5}}]
     },
     window
   )
 );
-=======
-moli.registerModule(new LazyLoad({
-  slots: [{domIds: ['lazy-loading-adslot-1', 'lazy-loading-adslot-2'], options: {threshold: .5}}],
-  buckets: [],
-  infiniteSlots: [{selector: '.ad-infinite', options: {threshold: .5}}]
-}, window));
->>>>>>> bd858512
+
 
 // blocklist urls
 moli.registerModule(
