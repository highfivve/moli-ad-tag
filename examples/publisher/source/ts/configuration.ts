--- conflicted
+++ resolved
@@ -566,13 +566,10 @@
     }
   },
   prebid: {
-<<<<<<< HEAD
     // bidderSettings: bidderSettings,
     schain: {
       nodes: []
     },
-=======
->>>>>>> 35023deb
     config: {
       s2sConfig: {
         accountId: 'publisher-mode-example',
