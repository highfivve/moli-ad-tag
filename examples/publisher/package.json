--- conflicted
+++ resolved
@@ -1,10 +1,6 @@
 {
   "name": "@highfivve/example-publisher-mode",
-<<<<<<< HEAD
-  "version": "4.7.8-alpha",
-=======
   "version": "4.7.8",
->>>>>>> 9088b21a
   "description": "Demonstrating the publisher mode",
   "main": "index.ts",
   "private": true,
@@ -40,10 +36,6 @@
     "webpack-manifest-plugin": "^5.0.0"
   },
   "dependencies": {
-<<<<<<< HEAD
-    "@highfivve/ad-tag": "4.7.8-alpha"
-=======
     "@highfivve/ad-tag": "4.7.8"
->>>>>>> 9088b21a
   }
 }