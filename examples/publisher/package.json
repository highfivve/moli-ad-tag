--- conflicted
+++ resolved
@@ -1,10 +1,6 @@
 {
   "name": "@highfivve/example-publisher-mode",
-<<<<<<< HEAD
-  "version": "4.18.0-alpha.0",
-=======
   "version": "4.17.4",
->>>>>>> d41ad8c6
   "description": "Demonstrating the publisher mode",
   "main": "index.ts",
   "private": true,
@@ -40,10 +36,6 @@
     "webpack-manifest-plugin": "^5.0.0"
   },
   "dependencies": {
-<<<<<<< HEAD
-    "@highfivve/ad-tag": "4.18.0-alpha.0"
-=======
     "@highfivve/ad-tag": "4.17.4"
->>>>>>> d41ad8c6
   }
 }