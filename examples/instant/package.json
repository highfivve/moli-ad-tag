--- conflicted
+++ resolved
@@ -1,10 +1,6 @@
 {
   "name": "@highfivve/example-instant-mode",
-<<<<<<< HEAD
-  "version": "4.7.8-alpha",
-=======
   "version": "4.7.8",
->>>>>>> 9088b21a
   "description": "Demonstrating the instant mode",
   "main": "index.ts",
   "private": true,
@@ -33,10 +29,6 @@
     "webpack-dev-server": "^4.13.1"
   },
   "dependencies": {
-<<<<<<< HEAD
-    "@highfivve/ad-tag": "4.7.8-alpha"
-=======
     "@highfivve/ad-tag": "4.7.8"
->>>>>>> 9088b21a
   }
 }