{
  "name": "@highfivve/ad-tag",
<<<<<<< HEAD
  "version": "4.7.8-alpha",
=======
  "version": "4.7.8",
>>>>>>> 9088b21a
  "license": "Apache-2.0",
  "description": "An ad tag implementation called moli",
  "main": "./lib/index.js",
  "typings": "./lib/index.d.ts",
  "files": [
    "lib"
  ],
  "scripts": {
    "setup": "yarn && yarn codeGen && tsc --composite false",
    "make:nodemodule": "tsc -p tsconfig.build.json",
    "start": "yarn watch",
    "watch": "tsc --composite false --watch",
    "compile": "yarn compile:ts",
    "compile:ts": "tsc --noEmit",
    "compile:ts:watch": "tsc --noEmit --watch",
    "lint": "yarn lint:ts",
    "lint:ts": "eslint ./source --ext .ts,.tsx && yarn prettier",
    "lint:ts:fix": "eslint ./source --ext .ts,.tsx --fix && yarn prettier --write",
    "test": "mocha --require ts-node/register source/**/*.test.ts",
    "test:junit": "mocha --forbid-only --reporter mocha-junit-reporter --reporter-options mochaFile=./temp/test-results.xml --require ts-node/register source/**/*.test.ts",
    "prettier": "prettier --config ../.prettierrc --ignore-path ../.prettierignore --check \"source/**/*.ts*\"",
    "validate": "yarn compile && yarn lint && yarn test",
    "validate:github": "yarn compile && yarn lint && yarn test",
    "validate:jenkins": "yarn compile && yarn lint && yarn test:junit",
    "codeGen": "yarn codeGen:packageJson",
    "codeGen:packageJson": "node codeGen.js"
  },
  "repository": {
    "type": "git",
    "url": "ssh://git@github.com:highfivve/moli-ad-tag.git",
    "directory": "ad-tag"
  },
  "publishConfig": {
    "registry": "https://npm.pkg.github.com/"
  },
  "engines": {
    "node": ">=8.0"
  },
  "devDependencies": {
    "@babel/core": "^7.14.3",
    "@babel/preset-env": "^7.14.2",
    "@types/chai": "4.2.18",
    "@types/chai-as-promised": "^7.1.4",
    "@types/domready": "^1.0.0",
    "@types/jsdom": "^20.0.0",
    "@types/mocha": "8.2.2",
    "@types/node": "^18.0.3",
    "@types/sinon": "10.0.0",
    "@types/sinon-chai": "3.2.5",
    "@typescript-eslint/eslint-plugin": "^4.24.0",
    "@typescript-eslint/parser": "^4.24.0",
    "babel-loader": "^8.2.2",
    "chai": "4.3.4",
    "chai-as-promised": "^7.1.1",
    "eslint": "^7.26.0",
    "eslint-config-prettier": "^8.3.0",
    "eslint-plugin-jsdoc": "^34.8.1",
    "eslint-plugin-preact": "^0.1.0",
    "jsdom": "19.0.0",
    "mocha": "8.4.0",
    "mocha-junit-reporter": "2.0.0",
    "sinon": "10.0.0",
    "sinon-chai": "3.6.0",
    "ts-loader": "^9.3.1",
    "ts-node": "^10.8.1",
    "typescript": "^4.7.4",
    "webpack": "^5.76.2",
    "webpack-cli": "^5.0.1"
  }
}<|MERGE_RESOLUTION|>--- conflicted
+++ resolved
@@ -1,10 +1,6 @@
 {
   "name": "@highfivve/ad-tag",
-<<<<<<< HEAD
-  "version": "4.7.8-alpha",
-=======
   "version": "4.7.8",
->>>>>>> 9088b21a
   "license": "Apache-2.0",
   "description": "An ad tag implementation called moli",
   "main": "./lib/index.js",
