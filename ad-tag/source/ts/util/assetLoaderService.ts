--- conflicted
+++ resolved
@@ -42,11 +42,7 @@
    * Loads the script and append it to the DOM.
    *
    * @param config
-<<<<<<< HEAD
-   * @param parent - [optional] the element to which the assetLoader should append the asset. defaults to document.head.
-=======
    * @param parent (optional) the element to which the assetLoader should append the asset. defaults to document.head.
->>>>>>> e7b15603
    */
   loadScript(config: ILoadAssetParams, parent?: Element): Promise<void>;
 
