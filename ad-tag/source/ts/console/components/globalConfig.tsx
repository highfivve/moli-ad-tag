import React, { Component, Fragment } from 'react';

import { AdSlotConfig } from './adSlotConfig';
import { Tag, TagLabel } from './tag';
import { classList } from '../util/stringUtils';
import { IWindowEventObserver, WindowResizeService } from '../util/windowResizeService';
import { Theme, ThemingService } from '../util/themingService';

import { ConsentConfig } from './consentConfig';
import { LabelConfigDebug } from './labelConfigDebug';
import { extractPrebidAdSlotConfigs } from '../util/prebid';
import { checkAdReloadConfig } from '../validations/adReloadValidations';
import { checkSizesConfig } from '../validations/sizesConfigValidations';
import { prebidjs } from '../../types/prebidjs';
import { googletag } from '../../types/googletag';
import { MoliRuntime } from '../../types/moliRuntime';
import {
  AdSlot,
  googleAdManager,
  headerbidding,
<<<<<<< HEAD
  LabelSizeConfigEntry,
  modules,
=======
  sizeConfigs,
>>>>>>> 24e0c22a
  MoliConfig
} from '../../types/moliConfig';
import { LabelConfigService } from '../../ads/labelConfigService';
import { checkBucketConfig, checkSkinConfig } from '../validations/bucketValidations';
import {
  getActiveEnvironmentOverride,
  resetEnvironmentOverrides,
  setEnvironmentOverrideInStorage
} from '../../util/environmentOverride';
import { getDebugDelayFromLocalStorage, setDebugDelayToLocalStorage } from 'ad-tag/util/debugDelay';
import { removeTestSlotSizeFromLocalStorage } from 'ad-tag/util/test-slots';

// @ts-ignore
import styles from './../debug.pcss';

declare const window: Window &
  prebidjs.IPrebidjsWindow &
  googletag.IGoogleTagWindow &
  MoliRuntime.MoliWindow;

type IGlobalConfigProps = {
  config?: MoliConfig;
  runtimeConfig: MoliRuntime.MoliRuntimeConfig;
  modules?: modules.ModulesConfig;
  labelConfigService: LabelConfigService;
  windowResizeService: WindowResizeService;
  themingService: ThemingService;
};
type IGlobalConfigState = {
  sidebarHidden: boolean;
  expandSection: {
    slots: boolean;
    moli: boolean;
    modules: boolean;
    targeting: boolean;
    prebid: boolean;
    a9: boolean;
    labelSizeConfig: boolean;
    consent: boolean;
    yieldOptimization: boolean;
    supplyChain: boolean;
  };
  messages: Message[];
  browserResized: boolean;
  showOnlyRenderedSlots: boolean;
  theme: Theme;
  adstxtEntry: string[];
  adstxtDomain: string;
  adstxtError: string;
};

export type Message = {
  kind: 'error' | 'warning' | 'optimization';
  text: React.ReactNode;
};

const debugSidebarSelector = 'moli-debug-sidebar';

export class GlobalConfig
  extends Component<IGlobalConfigProps, IGlobalConfigState>
  implements IWindowEventObserver
{
  constructor(props: IGlobalConfigProps) {
    super(props);
    this.state = {
      sidebarHidden: false,
      expandSection: {
        slots: true,
        moli: true,
        modules: false,
        targeting: false,
        prebid: false,
        a9: false,
        labelSizeConfig: false,
        consent: false,
        yieldOptimization: false,
        supplyChain: false
      },
      messages: [],
      browserResized: false,
      showOnlyRenderedSlots: false,
      theme: props.themingService.currentTheme(),
      adstxtEntry: [],
      adstxtDomain: '',
      adstxtError: ''
    };

    if (!props.config) {
      this.reportMissingConfig(this.state.messages);
    } else {
      props.config.slots.forEach(slot => {
        this.checkForDuplicateOrMissingSlots(this.state.messages, slot);
        this.checkSlotPrebidConfig(this.state.messages, slot);
        this.checkForWrongPrebidCodeEntry(this.state.messages, slot);
      });

      if (props.config.prebid) {
        this.checkPrebidConfig(this.state.messages, props.config.prebid);
      }

      if (props.config.labelSizeConfig) {
        props.config.labelSizeConfig.forEach(this.checkGlobalSizeConfigEntry(this.state.messages));
      }

      if (props.config.buckets) {
        checkBucketConfig(this.state.messages, props.config.buckets, props.config.slots);
      }

      checkSkinConfig(this.state.messages, props.modules, props.config.slots);
      checkAdReloadConfig(
        this.state.messages,
        props.modules,
        props.config.slots,
        this.props.labelConfigService.getSupportedLabels()
      );

      checkSizesConfig(
        this.state.messages,
        props.config.slots,
        this.props.labelConfigService.getSupportedLabels()
      );
      props.windowResizeService.register(this);
    }
  }

  async fetchAdsTxtEntries(hostname: string): Promise<string | undefined> {
    try {
      if (hostname) {
        const domain = hostname.startsWith('www.') ? hostname : `www.${hostname}`;
        const response = await fetch(`https://${domain}/ads.txt`);
        return await response.text();
      }
    } catch (error) {
      console.error(error);
    }
  }

  parseAdsTxtEntries(adstxtEntries: string): string[] | undefined {
    // Split the entries string on each new line and comma
    const entriesArray = adstxtEntries.split(/\r?\n/).map(entry => entry.split(',')) ?? [];
    const publisherEntry = entriesArray
      // filter out lines that don't carry relevant info e.g. header of the ads.txt
      .filter(entry => entry.length > 1)
      .find(entry => entry[0] === 'highfivve.com');

    return publisherEntry;
  }

  async findPublisherEntryInAdsTxt(adsTxtDomain: string) {
    try {
      const adstxtEntries = await this.fetchAdsTxtEntries(adsTxtDomain);

      if (!adstxtEntries) {
        throw new Error('Failed to fetch ads.txt entries.');
      }

      // reset ads.txt error to initial state
      this.setState({ adstxtError: '' });

      const publisherEntry = this.parseAdsTxtEntries(adstxtEntries);
      return publisherEntry;
    } catch (error) {
      if (error instanceof Error) {
        this.setState({ adstxtError: error.message });
      } else {
        this.setState({ adstxtError: 'An unknown error occurred.' });
      }

      return ['', 'error'];
    }
  }

  async componentDidMount() {
    const adsTxtDomain = this.props.config?.domain ?? window.location.hostname;
    this.setState({
      adstxtDomain: adsTxtDomain,
      adstxtEntry: (await this.findPublisherEntryInAdsTxt(adsTxtDomain)) ?? []
    });
  }

  render(): React.ReactElement {
    const { config, runtimeConfig, modules, labelConfigService } = this.props;

    const adTagVersion = config?.version ?? 'not available';

    const {
      sidebarHidden,
      showOnlyRenderedSlots,
      expandSection,
      theme,
      adstxtEntry,
      adstxtDomain
    } = this.state;
    const classes = classList('MoliDebug-sidebar', [sidebarHidden, 'is-hidden']);
    const showHideMessage = `${sidebarHidden ? 'Show' : 'Hide'} moli global config panel`;
    const isEnvironmentOverridden = !!getActiveEnvironmentOverride(window);
    const debugDelay = getDebugDelayFromLocalStorage(window);
    const isDarkTheme = theme === 'dark';
    const switchToDarkTheme = () => this.setTheme('dark');
    const switchToLightTheme = () => this.setTheme('light');

    return (
      <div id="moli-console-global-config">
        <style>{styles}</style>
        <button
          className="MoliDebug-sidebar-closeHandle"
          title={showHideMessage}
          onClick={this.toggleSidebar}
        >
          {sidebarHidden && <span>&#11013; </span>}
          {!sidebarHidden && <span>&times; </span>}
          {showHideMessage}
        </button>
        {config && (
          <div className={classes} data-ref={debugSidebarSelector}>
            <div className="MoliDebug-sidebarSection  MoliDebug-sidebarSection--moli">
              <div className="MoliDebug-tagContainer">
                <div className="MoliDebug-tagContainer">
                  <TagLabel>Ad Tag Version</TagLabel>
                  <Tag>{adTagVersion}</Tag>
                </div>
                <br />
                <TagLabel>Appearance</TagLabel>
                {isDarkTheme && (
                  <button
                    className="MoliDebug-button"
                    onClick={switchToLightTheme}
                    title="Switch to light theme"
                  >
                    🌔 dark
                  </button>
                )}
                {!isDarkTheme && (
                  <button
                    className="MoliDebug-button"
                    onClick={switchToDarkTheme}
                    title="Switch to dark theme"
                  >
                    🌞 light
                  </button>
                )}
              </div>
              <h4>
                {this.collapseToggle('moli')}
                Moli <span>{window.moli.version}</span>
              </h4>
              {expandSection.moli && (
                <div>
                  <div className="MoliDebug-tagContainer">
                    <TagLabel>Mode</TagLabel>
                    {runtimeConfig.environment === 'test' ? (
                      <Tag variant="yellow">Test</Tag>
                    ) : (
                      <Tag variant="green">Production</Tag>
                    )}
                    {isEnvironmentOverridden ? (
                      <button
                        className="MoliDebug-button MoliDebug-button--green"
                        onClick={this.resetEnvironmentOverrides}
                      >
                        ◀ Reset override
                      </button>
                    ) : (
                      <button
                        className="MoliDebug-button MoliDebug-button--yellow MoliDebug-button--greyText"
                        onClick={this.overrideEnvironmentToTest}
                      >
                        ▶ Override to test
                      </button>
                    )}
                  </div>
                  <div className="MoliDebug-tagContainer">
                    <TagLabel>Delay loading ads (only in test environment)</TagLabel>
                    <input
                      type="number"
                      placeholder="in milliseconds"
                      value={debugDelay}
                      list="debug-delay-suggestions"
                      disabled={runtimeConfig.environment !== 'test'}
                      onChange={e =>
                        setDebugDelayToLocalStorage(window, e.currentTarget.valueAsNumber)
                      }
                    />
                    <datalist id="debug-delay-suggestions">
                      <option value={500} />
                      <option value={1000} />
                      <option value={2000} />
                      <option value={3000} />
                    </datalist>
                  </div>
                  <div className="MoliDebug-tagContainer">
                    <button
                      className="MoliDebug-button MoliDebug-button--blue"
                      onClick={() => {
                        config.slots.forEach(removeTestSlotSizeFromLocalStorage);
                        window.location.reload();
                      }}
                    >
                      ▶ Reset all test slot sizes
                    </button>
                    <br />
                    <br />
                  </div>
                  {modules && (
                    <>
                      <h5>
                        {this.collapseToggle('modules')}
                        Moli Modules
                      </h5>
                      {expandSection.modules && (
                        <>
                          {Object.entries(modules).map(([module, config], index) => {
                            const moduleConfig = config as modules.IModuleConfig;
                            return (
                              <div key={index}>
                                <div
                                  className="MoliDebug-tagContainer MoliDebug-module"
                                  data-module-key={index + 1}
                                >
                                  <Tag variant={moduleConfig.enabled ? 'green' : 'grey'}>
                                    {module}
                                  </Tag>
                                </div>
                                {moduleConfig && (
                                  <Fragment>
                                    <h6>Module Config</h6>
                                    {this.unwrapConfig(moduleConfig)}
                                  </Fragment>
                                )}
                                {index !== Object.keys(modules).length - 1 && <hr />}
                              </div>
                            );
                          })}
                        </>
                      )}
                    </>
                  )}
                </div>
              )}
            </div>

            <div className="MoliDebug-sidebarSection MoliDebug-sidebarSection--slots">
              <h4>
                {this.collapseToggle('slots')}
                Slots
              </h4>

              {expandSection.slots && (
                <div>
                  <div className="MoliDebug-panel MoliDebug-panel--grey">
                    Slot sizes are annotated to show the origin of their validation state:
                    <ul>
                      <li>
                        <strong>Ⓢ</strong> means that the validation originates from the{' '}
                        <strong>slot's own sizeConfig</strong>,
                      </li>
                      <li>
                        <strong>Ⓖ</strong> indicates that the validation was done using the{' '}
                        <strong>global sizeConfig</strong>.
                      </li>
                    </ul>
                  </div>

                  <div className="MoliDebug-panel MoliDebug-panel--grey">
                    <label className="MoliDebug-checkBox">
                      <input
                        type="checkbox"
                        onChange={e =>
                          this.setState({
                            showOnlyRenderedSlots: (e.target as HTMLInputElement).checked
                          })
                        }
                      />
                      Show only rendered slots
                    </label>
                  </div>

                  {config.slots.map((slot, index) =>
                    this.isSlotRendered(slot) || !showOnlyRenderedSlots ? (
                      <div key={index}>
                        <strong>{slot.behaviour.loaded}</strong> slot with DOM ID{' '}
                        <strong>{slot.domId}</strong>
                        <AdSlotConfig labelConfigService={labelConfigService} slot={slot} />
                      </div>
                    ) : null
                  )}
                </div>
              )}
            </div>

            <div className="MoliDebug-sidebarSection  MoliDebug-sidebarSection--targeting">
              <h4>
                {this.collapseToggle('targeting')}
                Targeting
              </h4>

              {expandSection.targeting && (
                <div>
                  {config.targeting && (
                    <div>
                      <h5>Key/value pairs</h5>
                      {this.keyValues(config.targeting.keyValues)}
                      <h5>Labels from publisher</h5>
                      {this.labels(config.targeting.labels)}
                      <h5>Labels from label size config</h5>
                      {this.labels(
                        labelConfigService
                          .getSupportedLabels()
                          .filter(l1 => !(config.targeting!.labels || []).find(l2 => l2 === l1))
                      )}
                    </div>
                  )}
                  {!config.targeting && <span>No targeting config present.</span>}
                </div>
              )}
            </div>

            <div className="MoliDebug-sidebarSection MoliDebug-sidebarSection--sizeConfig">
              <h4>
                {this.collapseToggle('labelSizeConfig')}
                Label Size config
              </h4>

              {expandSection.labelSizeConfig && (
                <div>
                  {config.labelSizeConfig && config.labelSizeConfig.length > 0 && (
                    <LabelConfigDebug labelSizeConfig={config.labelSizeConfig} />
                  )}
                  {(!config.labelSizeConfig || config.labelSizeConfig.length === 0) && (
                    <span>No size config present.</span>
                  )}
                </div>
              )}
            </div>

            {config.prebid && (
              <div className="MoliDebug-sidebarSection MoliDebug-sidebarSection--prebid">
                <h4>
                  {this.collapseToggle('prebid')}
                  Prebid
                </h4>

                {expandSection.prebid && (
                  <div>
                    <div className="MoliDebug-tagContainer">
                      <TagLabel>Version</TagLabel>
                      {window.pbjs.version ? (
                        <Tag>{window.pbjs.version.toString()}</Tag>
                      ) : (
                        <Tag variant="red">Prebid not found</Tag>
                      )}
                    </div>

                    <div className="MoliDebug-tagContainer">
                      <TagLabel>Prebid debug</TagLabel>
                      <Tag variant={config.prebid.config.debug ? 'yellow' : undefined}>
                        {config.prebid.config.debug ? 'enabled' : 'disabled'}
                      </Tag>
                    </div>

                    {config.prebid.config.enableSendAllBids !== undefined && (
                      <div className="MoliDebug-tagContainer">
                        <TagLabel>sendAllBids enabled</TagLabel>
                        <Tag>{config.prebid.config.enableSendAllBids.toString()}</Tag>
                      </div>
                    )}

                    {config.prebid.config.bidderTimeout && (
                      <div className="MoliDebug-tagContainer">
                        <TagLabel>Bidder timeout</TagLabel>
                        <Tag>{`${config.prebid.config.bidderTimeout.toString()}ms`}</Tag>
                      </div>
                    )}

                    {config.prebid.config.consentManagement && (
                      <div>
                        <h5>Consent management</h5>
                        <div className="MoliDebug-tagContainer">
                          <TagLabel>allowAuctionWithoutConsent</TagLabel>
                          <Tag>
                            {(
                              !!config.prebid.config.consentManagement.gdpr
                                ?.allowAuctionWithoutConsent ?? 'true'
                            ).toString()}
                          </Tag>
                        </div>
                        {config.prebid.config.consentManagement.gdpr?.cmpApi && (
                          <div className="MoliDebug-tagContainer">
                            <TagLabel>CMP API</TagLabel>
                            <Tag>
                              {config.prebid.config.consentManagement.gdpr?.cmpApi ?? 'iab'}
                            </Tag>
                          </div>
                        )}
                        <div className="MoliDebug-tagContainer">
                          <TagLabel>CMP timeout</TagLabel>
                          <Tag>{`${
                            config.prebid.config.consentManagement.gdpr?.timeout ?? 10000
                          }ms`}</Tag>
                        </div>
                      </div>
                    )}

                    {config.prebid.config.userSync && (
                      <div>
                        <h5>User sync</h5>
                        <div className="MoliDebug-tagContainer">
                          <TagLabel>Sync enabled</TagLabel>
                          <Tag>
                            {config.prebid.config.userSync.syncEnabled === undefined
                              ? `${window.pbjs
                                  .getConfig()
                                  .userSync?.syncEnabled?.toString()} (default from prebid config - no value in moli config)`
                              : config.prebid.config.userSync.syncEnabled.toString()}
                          </Tag>
                        </div>
                        {config.prebid.config.userSync.syncDelay !== undefined && (
                          <div className="MoliDebug-tagContainer">
                            <TagLabel>Sync delay</TagLabel>
                            <Tag>{`${config.prebid.config.userSync.syncDelay}ms`}</Tag>
                          </div>
                        )}
                        {config.prebid.config.userSync.syncsPerBidder !== undefined && (
                          <div className="MoliDebug-tagContainer">
                            <TagLabel>Syncs per bidder</TagLabel>
                            <Tag>{config.prebid.config.userSync.syncsPerBidder.toString()}</Tag>
                          </div>
                        )}
                        <div className="MoliDebug-tagContainer">
                          <TagLabel>User sync override enabled</TagLabel>
                          <Tag>{(!!config.prebid.config.userSync.enableOverride).toString()}</Tag>
                        </div>
                        {config.prebid.config.userSync.filterSettings && (
                          <div>
                            <h6>Filter Settings</h6>
                            {config.prebid.config.userSync.filterSettings.all &&
                              this.filterSetting(
                                'All',
                                config.prebid.config.userSync.filterSettings.all
                              )}
                            {config.prebid.config.userSync.filterSettings.iframe &&
                              this.filterSetting(
                                'iFrame',
                                config.prebid.config.userSync.filterSettings.iframe
                              )}
                            {config.prebid.config.userSync.filterSettings.image &&
                              this.filterSetting(
                                'Image',
                                config.prebid.config.userSync.filterSettings.image
                              )}
                          </div>
                        )}
                      </div>
                    )}

                    <h5>Currency</h5>
                    <div className="MoliDebug-tagContainer">
                      <TagLabel>Ad server currency</TagLabel>
                      <Tag>{config.prebid.config.currency.adServerCurrency}</Tag>
                    </div>
                    <div className="MoliDebug-tagContainer">
                      <TagLabel>Granularity multiplier</TagLabel>
                      <Tag>{config.prebid.config.currency.granularityMultiplier.toString()}</Tag>
                    </div>
                    <div className="MoliDebug-tagContainer">
                      <TagLabel>Default Rates, USD → EUR</TagLabel>
                      <Tag>{config.prebid.config.currency.defaultRates.USD.EUR?.toString()}</Tag>
                    </div>
                  </div>
                )}
              </div>
            )}

            {config.a9 && (
              <div className="MoliDebug-sidebarSection MoliDebug-sidebarSection--a9">
                <h4>
                  {this.collapseToggle('a9')}
                  A9
                </h4>

                {expandSection.a9 && (
                  <div>
                    <div className="MoliDebug-tagContainer">
                      <TagLabel>PubID</TagLabel>
                      <Tag variant={config.a9.pubID ? 'blue' : 'red'}>{config.a9.pubID}</Tag>
                    </div>
                    <div className="MoliDebug-tagContainer">
                      <TagLabel>Timeout</TagLabel>
                      <Tag variant={config.a9.timeout ? 'blue' : 'red'}>
                        {config.a9.timeout.toFixed(0)}ms
                      </Tag>
                    </div>
                    <div className="MoliDebug-tagContainer">
                      <TagLabel>CMP timeout</TagLabel>
                      <Tag variant={config.a9.cmpTimeout ? 'blue' : 'red'}>
                        {config.a9.cmpTimeout.toFixed(0)}ms
                      </Tag>
                    </div>
                  </div>
                )}
              </div>
            )}

            <div className="MoliDebug-sidebarSection MoliDebug-sidebarSection--consent">
              <h4>
                {this.collapseToggle('consent')}
                Consent
              </h4>

              {expandSection.consent && (
                <div>
                  <ConsentConfig />
                </div>
              )}
            </div>

            <div className="MoliDebug-sidebarSection MoliDebug-sidebarSection--supplyChain">
              <h4>
                {this.collapseToggle('supplyChain')}
                Supply Chain
              </h4>

              {expandSection.supplyChain && (
                <>
                  <div className="MoliDebug-tagContainer">
                    <TagLabel>Seller ID (ads.txt)</TagLabel>
                    <Tag
                      variant={
                        adstxtEntry[1] === config?.schain.supplyChainStartNode.sid ? 'green' : 'red'
                      }
                    >
                      {adstxtEntry[1]}
                    </Tag>
                  </div>
                  <div className="MoliDebug-tagContainer">
                    <TagLabel>Status</TagLabel>
                    <Tag variant={adstxtEntry[2] ? 'blue' : 'red'}>{adstxtEntry[2]}</Tag>
                  </div>
                  <p className="MoliDebug-info">
                    {config?.schain.supplyChainStartNode.sid === adstxtEntry[1]
                      ? `✅ Seller ids in ad tag config and ads.txt of domain ${adstxtDomain} are matching!`
                      : `❗️Seller ids in ad tag config (${config?.schain.supplyChainStartNode.sid}) and ads.txt of current domain (${adstxtDomain}, ${adstxtEntry[1]}) are different!`}
                  </p>
                  {this.state.adstxtError !== '' && (
                    <p className="MoliDebug-panel MoliDebug-panel--red">{`${this.state.adstxtError} If you use this console locally or on the demo page, try to enable CORS by using a CORS unblocking browser extension.`}</p>
                  )}
                  <form
                    className="MoliDebug-formContainer MoliDebug-panel MoliDebug-panel--blue"
                    onSubmit={async event => {
                      event.preventDefault();
                      const newAdsTxtDomain = event.target[0].value;
                      this.setState({
                        adstxtDomain: newAdsTxtDomain,
                        adstxtEntry: (await this.findPublisherEntryInAdsTxt(newAdsTxtDomain)) ?? []
                      });
                    }}
                  >
                    <label htmlFor="newDomain">
                      Use different ads.txt domain for seller id comparison:
                    </label>
                    <input
                      type="text"
                      placeholder="Enter new domain"
                      name="newDomain"
                      id="newDomain"
                    ></input>
                    <button className="MoliDebug-button" type="submit">
                      Go!
                    </button>
                  </form>
                </>
              )}
            </div>

            <div className="MoliDebug-sidebarSection MoliDebug-sidebarSection--linting">
              <h4>Moli configuration issues and warnings</h4>
              {this.state.messages.map((message, index) => (
                <div
                  key={`${message.text}-${index}`}
                  className={classList(
                    'MoliDebug-configMessage',
                    `MoliDebug-configMessage--${message.kind}`
                  )}
                >
                  {this.iconForMessageKind(message.kind)}
                  {message.text}
                </div>
              ))}
              {this.state.messages.length === 0 && (
                <div
                  className={classList('MoliDebug-configMessage', `MoliDebug-configMessage--empty`)}
                >
                  {this.iconForMessageKind('empty')}
                  No errors or warnings found. You're all set!
                </div>
              )}
            </div>
          </div>
        )}
      </div>
    );
  }

  public listener = (): void => {
    this.setState({ browserResized: true });
  };

  public componentWillUnmount = (): void => {
    this.props.windowResizeService.unregister(this);
  };

  private resetEnvironmentOverrides = () => {
    resetEnvironmentOverrides(window);
  };

  private overrideEnvironmentToTest = () => {
    setEnvironmentOverrideInStorage('test', localStorage);
    window.location.reload();
  };

  private unwrapConfig = (moduleConfig: Object, subEntry: boolean = false): React.ReactElement => {
    return (
      <Fragment>
        {Object.keys(moduleConfig).map((key, index) => {
          const configValue = moduleConfig[key];
          const configValueType: 'other' | 'object' | 'array' =
            typeof configValue === 'object'
              ? Array.isArray(configValue)
                ? 'array'
                : 'object'
              : 'other';

          return (
            <div
              key={index}
              className={classList('MoliDebug-tagContainer', [
                subEntry,
                'MoliDebug-tagContainer--subEntry'
              ])}
            >
              <TagLabel>{key}</TagLabel>
              {configValueType === 'array' &&
                (configValue.length === 0 ? (
                  <i>No values</i>
                ) : (
                  configValue.map((value: unknown, index: number) =>
                    typeof value === 'object' ? (
                      this.unwrapConfig(value as Object, true)
                    ) : (
                      <Tag variant="green" key={index}>
                        {value !== undefined ? (value as any).toString() : 'undefined'}
                      </Tag>
                    )
                  )
                ))}
              {configValueType === 'object' && this.unwrapConfig(configValue, true)}
              {configValueType === 'other' && configValue !== undefined && (
                <Tag variant="green">{configValue.toString()}</Tag>
              )}
            </div>
          );
        })}
      </Fragment>
    );
  };

  private setTheme = (theme: Theme) =>
    this.setState({ theme }, () => this.props.themingService.applyTheme(theme));

  private keyValues = (keyValues: googleAdManager.KeyValueMap): React.ReactElement => {
    const properties = Object.keys(keyValues);

    return properties.length > 0 ? (
      <table className="MoliDebug-keyValueTable">
        <thead>
          <tr>
            <th>Key</th>
            <th>Value</th>
          </tr>
        </thead>
        <tbody>
          {properties.map((key: string) => {
            const value = keyValues[key];

            return (
              <tr key={key}>
                <td>{key}</td>
                <td>
                  {Array.isArray(value)
                    ? value.map(this.standardTagFromString)
                    : this.standardTagFromString(value!)}
                </td>
              </tr>
            );
          })}
        </tbody>
      </table>
    ) : (
      <span>No key/values config present.</span>
    );
  };

  private labels = (labels: string[] | undefined): React.ReactElement => {
    return (
      <div className="MoliDebug-tagContainer">
        {labels &&
          labels.map((label, index) => (
            <Tag key={index} variant="blue" spacing="medium">
              {label}
            </Tag>
          ))}
        {(!labels || labels.length === 0) && <span>No labels present.</span>}
      </div>
    );
  };

  private filterSetting = (
    name: string,
    filterSetting: prebidjs.userSync.IFilterSetting
  ): React.ReactElement => {
    return (
      <div>
        <strong>{name}</strong>
        <div className="MoliDebug-tagContainer">
          <TagLabel>Bidders</TagLabel>
          {filterSetting.bidders === '*'
            ? this.standardTagFromString('all')
            : filterSetting.bidders.map(this.standardTagFromString)}
        </div>
        <div className="MoliDebug-tagContainer">
          <TagLabel>Include/exclude</TagLabel>
          {this.standardTagFromString(filterSetting.filter)}
        </div>
      </div>
    );
  };

  private standardTagFromString = (content: string): React.ReactElement => {
    return <Tag key={content}>{content}</Tag>;
  };

  private toggleSidebar = (): void => {
    this.setState({ sidebarHidden: !this.state.sidebarHidden });
  };

  private collapseToggle = (
    section: keyof Pick<
      IGlobalConfigState['expandSection'],
      | 'slots'
      | 'moli'
      | 'modules'
      | 'targeting'
      | 'prebid'
      | 'a9'
      | 'labelSizeConfig'
      | 'consent'
      | 'supplyChain'
    >
  ): React.ReactElement => {
    const toggleValue = (
      section: keyof Pick<
        IGlobalConfigState['expandSection'],
        | 'slots'
        | 'moli'
        | 'modules'
        | 'targeting'
        | 'prebid'
        | 'a9'
        | 'labelSizeConfig'
        | 'consent'
        | 'supplyChain'
      >
    ) => {
      const oldVal = this.state.expandSection[section];
      this.setState({ expandSection: { ...this.state.expandSection, [section]: !oldVal } });
    };
    return (
      <button
        className="MoliDebug-adSlot-button"
        title={`${this.state.expandSection[section] ? 'collapse' : 'expand'} ${section}`}
        onClick={() => toggleValue(section)}
      >
        {this.state.expandSection[section] ? '⊖' : '⊕'}
      </button>
    );
  };

  private iconForMessageKind = (kind: Message['kind'] | 'empty'): React.ReactElement => {
    return (
      <span className="MoliDebug-configMessage-icon">
        {kind === 'error' && <span>&#x2757;</span>}
        {kind === 'warning' && <span>&#x26A0;</span>}
        {kind === 'empty' && <span>✔</span>}
      </span>
    );
  };

  private reportMissingConfig = (messages: Message[]): void => {
    messages.push({
      kind: 'error',
      text: 'No moli config found.'
    });
  };

  private checkForDuplicateOrMissingSlots = (messages: Message[], slot: AdSlot): void => {
    const count = document.querySelectorAll(`[id='${slot.domId}']`).length;

    if (count > 1) {
      messages.push({
        kind: 'warning',
        text: (
          <span>
            {count} DOM elements with id <strong>{slot.domId}</strong> found. This may lead to
            unexpected results.
          </span>
        )
      });
    }

    if (count === 0) {
      messages.push({
        kind: 'warning',
        text: (
          <span>
            No DOM element with id <strong>{slot.domId}</strong> found. Slot will not be rendered.
          </span>
        )
      });
    }
  };

  private checkPrebidConfig = (messages: Message[], prebid: headerbidding.PrebidConfig) => {
    if (!prebid.config.consentManagement) {
      messages.push({
        kind: 'error',
        text: 'No prebid consentManagement configuration found.'
      });
    }

    if (!window.pbjs.version) {
      messages.push({
        kind: 'error',
        text: 'No prebid instance available! Either remove the prebid configuration or add prebid to the ad tag'
      });
    }
  };

  private checkSlotPrebidConfig = (messages: Message[], slot: AdSlot) => {
    if (slot.prebid) {
      const labels = this.props.labelConfigService.getSupportedLabels();
      extractPrebidAdSlotConfigs(slot.prebid).forEach(prebidConfig => {
        const mediaTypes = prebidConfig.adUnit.mediaTypes;

        if (!!mediaTypes && !mediaTypes.banner && !mediaTypes.video) {
          messages.push({
            kind: 'error',
            text: `Prebidjs mediaTypes for slot ${slot.domId} | ${slot.adUnitPath} is empty.`
          });
        }
      });
    }
  };

  private checkGlobalSizeConfigEntry =
    (messages: Message[]) =>
    (entry: sizeConfigs.LabelSizeConfigEntry, _: number): void => {
      if (entry.labelsSupported.length === 0) {
        messages.push({
          kind: 'warning',
          text: `No Global LabelSizeConfig entries. We recommend defining labels.`
        });
      }
    };

  private checkForWrongPrebidCodeEntry = (messages: Message[], slot: AdSlot) => {
    if (slot.prebid) {
      const labels = this.props.labelConfigService.getSupportedLabels();
      extractPrebidAdSlotConfigs(slot.prebid).forEach(prebidConfig => {
        const code = prebidConfig.adUnit.code;
        if (code && code !== slot.domId) {
          messages.push({
            kind: 'error',
            text: (
              <span>
                The <code>prebid.adUnit.code</code> must match the <code>slot.domID</code>{' '}
                <strong>${slot.domId}</strong>, but
                <br /> <strong>{code}</strong> was not <strong>{slot.domId}</strong>
              </span>
            )
          });
        }
      });
    }
  };

  private isSlotRendered = (slot: AdSlot): boolean =>
    !!document.getElementById(slot.domId) && this.props.labelConfigService.filterSlot(slot);
}<|MERGE_RESOLUTION|>--- conflicted
+++ resolved
@@ -18,12 +18,8 @@
   AdSlot,
   googleAdManager,
   headerbidding,
-<<<<<<< HEAD
-  LabelSizeConfigEntry,
+  sizeConfigs,
   modules,
-=======
-  sizeConfigs,
->>>>>>> 24e0c22a
   MoliConfig
 } from '../../types/moliConfig';
 import { LabelConfigService } from '../../ads/labelConfigService';
