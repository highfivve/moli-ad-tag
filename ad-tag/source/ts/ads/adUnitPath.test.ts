--- conflicted
+++ resolved
@@ -1,11 +1,7 @@
 import { expect, use } from 'chai';
 import sinonChai from 'sinon-chai';
 
-<<<<<<< HEAD
-import { removeChildId, resolveAdUnitPath } from './adUnitPath';
-=======
-import { removeChildId, withDepth } from './adUnitPath';
->>>>>>> 7cc4aa90
+import { removeChildId, resolveAdUnitPath, withDepth } from './adUnitPath';
 
 // setup sinon-chai
 use(sinonChai);
@@ -31,7 +27,6 @@
       });
     });
   });
-<<<<<<< HEAD
 
   describe('dynamic ad unit path', () => {
     it('should return the same ad unit path when there are no variables', () => {
@@ -90,7 +85,7 @@
         );
       })
     );
-=======
+  });
   describe('withDepth', () => {
     it('should not change anything if the adUnit already has the same depth or is smaller', () => {
       ['/1234567/Travel', '/1234567/Travel/Europe'].forEach(adUnitPath => {
@@ -107,6 +102,5 @@
         expect(withDepth(input, 3)).to.be.equals(expected);
       });
     });
->>>>>>> 7cc4aa90
   });
 });