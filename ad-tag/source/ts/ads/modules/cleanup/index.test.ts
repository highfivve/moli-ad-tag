--- conflicted
+++ resolved
@@ -2,8 +2,6 @@
 import { createDom } from 'ad-tag/stubs/browserEnvSetup';
 import { emptyConfig, emptyRuntimeConfig, newNoopLogger } from 'ad-tag/stubs/moliStubs';
 import { Cleanup } from './index';
-import { pbjsTestConfig } from 'ad-tag/stubs/prebidjsStubs';
-import { dummySchainConfig } from 'ad-tag/stubs/schainStubs';
 import { expect } from 'chai';
 import { fullConsent } from 'ad-tag/stubs/consentStubs';
 import { createMoliTag } from 'ad-tag/ads/moli';
@@ -55,19 +53,6 @@
   afterEach(() => {
     sandbox.restore();
   });
-
-  const mkConfig = (slots: AdSlot[]): MoliConfig => {
-    return {
-      slots: slots,
-      buckets: {
-        enabled: true,
-        bucket: { lazy_bucket: { timeout: 3000 }, another_lazy_bucket: { timeout: 3000 } }
-      },
-      prebid: { config: pbjsTestConfig, schain: { nodes: [] } },
-      schain: dummySchainConfig,
-      spa: { enabled: true, validateLocation: 'href' }
-    };
-  };
 
   const createAdSlots = (
     window: Window,
@@ -190,13 +175,8 @@
           }
         }
       ]
-<<<<<<< HEAD
-    };
-=======
-    });
+    };
     const consoleLogSpy = sandbox.spy(globalThis.console, 'log');
-    const slots = createAdSlots(jsDomWindow, [domId1, domId2, domId3]);
->>>>>>> eccc46d9
 
     module.configure({ cleanup: cleanupConfig });
     const configure = module.configureSteps()[0];
@@ -251,14 +231,9 @@
     expect(specialFormatElementsSeedtagInDom[0].classList.contains(specialFormatClass2)).to.be.true;
   });
   it('should log an error message if the javascript in the deleteMethod is broken and continue without crashing ', async () => {
-<<<<<<< HEAD
     const module = new Cleanup();
     const slots = createAdSlots(jsDomWindow, [domId1]);
     const cleanupConfig: modules.cleanup.CleanupModuleConfig = {
-=======
-    const consoleLogSpy = sandbox.spy(globalThis.console, 'log');
-    const module = new Cleanup({
->>>>>>> eccc46d9
       enabled: true,
       configs: [
         {
@@ -273,6 +248,7 @@
         }
       ]
     };
+    const consoleLogSpy = sandbox.spy(globalThis.console, 'log');
 
     module.configure({ cleanup: cleanupConfig });
 
