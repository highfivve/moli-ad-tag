import * as Sinon from 'sinon';
import { createDom } from '../../../stubs/browserEnvSetup';
import { AdPipelineContext, createMoliTag, MoliRuntime } from '../../../../ts/index';
import { emptyConfig, emptyRuntimeConfig, newNoopLogger } from '../../../stubs/moliStubs';
import { Cleanup } from './index';
import { pbjsTestConfig } from '../../../stubs/prebidjsStubs';
import { dummySchainConfig } from '../../../stubs/schainStubs';
import { expect } from 'chai';
import { fullConsent } from '../../../stubs/consentStubs';
import { googletag } from '../../../../ts/index';

import IAdSlot = googletag.IAdSlot;
import { AdSlot, modules, MoliConfig } from '../../../types/moliConfig';

describe('Cleanup Module', () => {
  let sandbox = Sinon.createSandbox();
  let dom = createDom();
  let jsDomWindow = dom.window as any;
  jsDomWindow.moli = createMoliTag(jsDomWindow);
  const noopLogger = newNoopLogger(true);
  const errorLogSpy = sandbox.spy(noopLogger, 'error');

  const domId1 = 'gf_content_1';
  const domId2 = 'gf_wallpaper_pixel';
  const domId3 = 'gf_mobile_sticky';
  const specialFormatClass1 = 'seedtag-container1';
  const specialFormatClass2 = 'seedtag-container2';
  const specialFormatClass3 = 'other-container';

  beforeEach(() => {
    sandbox = Sinon.createSandbox();
    dom = createDom();
    jsDomWindow = {
      ...dom.window,
      pbjs: {
        getAllWinningBids: () => [
          { adUnitCode: domId1, bidder: 'seedtag' },
          { adUnitCode: domId2, bidder: 'seedtag' },
          { adUnitCode: domId3, bidder: 'dspx' }
        ]
      }
    };
    jsDomWindow.moli = createMoliTag(jsDomWindow);

    // add special format elements to the dom
    [specialFormatClass1, specialFormatClass2, specialFormatClass3].forEach(className => {
      const specialFormatElementSeedtag = jsDomWindow.document.createElement('div');
      specialFormatElementSeedtag.classList.add(className);
      jsDomWindow.document.body.appendChild(specialFormatElementSeedtag);
    });
  });

  afterEach(() => {
    sandbox.restore();
  });

  const mkConfig = (slots: AdSlot[]): MoliConfig => {
    return {
      slots: slots,
      buckets: {
        enabled: true,
        bucket: { lazy_bucket: { timeout: 3000 }, another_lazy_bucket: { timeout: 3000 } }
      },
      prebid: { config: pbjsTestConfig, schain: { nodes: [] } },
      schain: dummySchainConfig,
      spa: { enabled: true, validateLocation: 'href' }
    };
  };

  const createAdSlots = (
    window: Window,
    domIds: string[],
    behaviour?: 'eager' | 'manual',
    bucket?: string
  ): AdSlot[] => {
    return domIds.map(domId => {
      const div = window.document.createElement('div');
      div.id = domId;
      window.document.body.appendChild(div);

      const slot: AdSlot = {
        domId: domId,
        adUnitPath: domId,
        position: 'in-page',
        sizes: [],
        behaviour: { loaded: behaviour ?? 'manual', bucket: bucket },
        labelAll: [],
        labelAny: [],
        sizeConfig: []
      };
      return slot;
    });
  };

  const createSlotDefinition = (domId: string): MoliRuntime.SlotDefinition => {
    return {
      moliSlot: {
        domId: domId,
        position: 'in-page',
        behaviour: {
          loaded: 'manual',
          bucket: 'bucket-one'
        },
        adUnitPath: '/55155651/prebid_test',
        sizes: [[300, 250]],
        passbackSupport: true,
        sizeConfig: [
          {
            mediaQuery: '(min-width: 0px)',
            sizesSupported: [[300, 250]]
          }
        ]
      },
      adSlot: {} as IAdSlot,
      filterSupportedSizes: () => [[300, 250]]
    };
  };

  const adPipelineContext = (): AdPipelineContext => {
    return {
      requestId: 0,
      requestAdsCalls: 1,
      env: 'production',
      logger: { ...noopLogger, error: errorLogSpy },
      config: {
        ...emptyConfig,
        spa: { enabled: true, validateLocation: 'href' }
      },
      runtimeConfig: emptyRuntimeConfig,
      window: jsDomWindow as any,
      // no service dependencies required
      labelConfigService: null as any,
      tcData: fullConsent(),
      adUnitPathVariables: {},
      auction: null as any
    };
  };

  it('should not add a configure and prepare request ads pipeline step if disabled', () => {
    const module = new Cleanup();

    const slots = createAdSlots(jsDomWindow, [domId1, domId2, domId3]);
    module.configure({ cleanup: { enabled: false, configs: [] } });

    const configureSteps = module.configureSteps();
    const prepareRequestAdsSteps = module.prepareRequestAdsSteps();

    expect(configureSteps.length).to.equal(0);
    expect(prepareRequestAdsSteps.length).to.equal(0);
  });
  it('should add a configure and prepare request ads pipeline step', () => {
<<<<<<< HEAD
    const module = new Cleanup();
=======
    const module = new Cleanup({
      enabled: true,
      configs: [
        {
          bidder: 'seedtag',
          domId: domId1,
          deleteMethod: {
            cssSelectors: [specialFormatClass1]
          }
        }
      ]
    });
>>>>>>> 8b992164

    const slots = createAdSlots(jsDomWindow, [domId1, domId2, domId3]);
    module.configure({ cleanup: { enabled: true, configs: [] } });

    const configureSteps = module.configureSteps();
    const prepareRequestAdsSteps = module.prepareRequestAdsSteps();

    expect(configureSteps.length).to.equal(1);
    expect(prepareRequestAdsSteps.length).to.equal(1);
  });

  it('should remove all elements with the configured CSS selectors from the dom or execute the configured JS in the configure step', async () => {
    const module = new Cleanup();
    const slots = createAdSlots(jsDomWindow, [domId1, domId2, domId3]);
    const cleanupConfig: modules.cleanup.CleanupModuleConfig = {
      enabled: true,
      configs: [
        {
          bidder: 'seedtag',
          domId: domId1,
          deleteMethod: {
            cssSelectors: [`.${specialFormatClass1}`]
          }
        },
        {
          bidder: 'seedtag',
          domId: domId2,
          deleteMethod: {
            cssSelectors: [`.${specialFormatClass2}`]
          }
        },
        {
          bidder: 'dspx',
          domId: domId3,
          deleteMethod: {
            jsAsString: [
              'something broken',
              `context.window.document.querySelectorAll('.${specialFormatClass3}').forEach(element => element.remove());`
            ]
          }
        }
      ]
    };

    const config = mkConfig(slots);
    module.configure({ cleanup: cleanupConfig });
    const configure = module.configureSteps()[0];

    expect(configure?.name).to.be.eq('destroy-out-of-page-ad-format');
    await configure({ ...adPipelineContext() }, slots);

    const specialFormatElementsInDom = [
      ...jsDomWindow.document.querySelectorAll(`.${specialFormatClass1}`),
      ...jsDomWindow.document.querySelectorAll(`.${specialFormatClass2}`),
      ...jsDomWindow.document.querySelectorAll(`.${specialFormatClass3}`)
    ];

    expect(specialFormatElementsInDom).to.have.length(0);
  });
  it('should remove the configured element only if the configured slot is reloaded and the corresponding configured bidder has won the last auction', async () => {
    const module = new Cleanup();
    const slots = createAdSlots(jsDomWindow, [domId1, domId2]);
    const cleanupConfig: modules.cleanup.CleanupModuleConfig = {
      enabled: true,
      configs: [
        {
          bidder: 'seedtag',
          domId: domId1,
          deleteMethod: {
            cssSelectors: [`.${specialFormatClass1}`]
          }
        },
        {
          bidder: 'seedtag',
          domId: domId2,
          deleteMethod: {
            cssSelectors: [`.${specialFormatClass2}`]
          }
        }
      ]
    };

    module.configure({ cleanup: cleanupConfig });
    const prepareRequestAds = module.prepareRequestAdsSteps()[0];

    expect(prepareRequestAds?.name).to.be.eq('cleanup-before-ad-reload');
    // only one of the configured slots is reloaded
    await prepareRequestAds({ ...adPipelineContext() }, [createSlotDefinition(domId1)]);

    const specialFormatElementsSeedtagInDom = [
      ...jsDomWindow.document.querySelectorAll(`.${specialFormatClass1}`),
      ...jsDomWindow.document.querySelectorAll(`.${specialFormatClass2}`)
    ];

    // the element that belongs to the configured slot hat was not reloaded should still be in the dom
    expect(specialFormatElementsSeedtagInDom).to.have.length(1);
    expect(specialFormatElementsSeedtagInDom[0].classList.contains(specialFormatClass2)).to.be.true;
  });
  it('should log an error message if the javascript in the deleteMethod is broken and continue without crashing ', async () => {
    const module = new Cleanup();
    const slots = createAdSlots(jsDomWindow, [domId1]);
    const cleanupConfig = {
      enabled: true,
      configs: [
        {
          bidder: 'dspx',
          domId: domId1,
          deleteMethod: {
            jsAsString: [
              `context.window.document.querySelctrAll('.${specialFormatClass3}').forEach(element => element.remove());`,
              `const test = context.window.document.createElement('div'); test.classList.add('test-element'); context.window.document.body.appendChild(test);`
            ]
          }
        }
      ]
    };

    module.configure({ cleanup: cleanupConfig });

    const configure = module.configureSteps()[0];

    expect(configure?.name).to.be.eq('destroy-out-of-page-ad-format');
    await configure({ ...adPipelineContext() }, slots);

    const specialFormatElementsInDom = jsDomWindow.document.querySelectorAll(
      `.${specialFormatClass3}`
    );
    const getTestElement = jsDomWindow.document.querySelector('.test-element');

    expect(errorLogSpy.called).to.be.true;
    expect(getTestElement).to.not.be.undefined;
    expect(specialFormatElementsInDom).to.have.length(1);
  });
});<|MERGE_RESOLUTION|>--- conflicted
+++ resolved
@@ -130,6 +130,7 @@
       window: jsDomWindow as any,
       // no service dependencies required
       labelConfigService: null as any,
+      reportingService: null as any,
       tcData: fullConsent(),
       adUnitPathVariables: {},
       auction: null as any
@@ -149,22 +150,7 @@
     expect(prepareRequestAdsSteps.length).to.equal(0);
   });
   it('should add a configure and prepare request ads pipeline step', () => {
-<<<<<<< HEAD
-    const module = new Cleanup();
-=======
-    const module = new Cleanup({
-      enabled: true,
-      configs: [
-        {
-          bidder: 'seedtag',
-          domId: domId1,
-          deleteMethod: {
-            cssSelectors: [specialFormatClass1]
-          }
-        }
-      ]
-    });
->>>>>>> 8b992164
+    const module = new Cleanup();
 
     const slots = createAdSlots(jsDomWindow, [domId1, domId2, domId3]);
     module.configure({ cleanup: { enabled: true, configs: [] } });
