--- conflicted
+++ resolved
@@ -23,12 +23,8 @@
 import video = prebidjs.video;
 import { dummySchainConfig } from '../stubs/schainStubs';
 import { GlobalAuctionContext } from './globalAuctionContext';
-<<<<<<< HEAD
 import { AdSlot, Environment, headerbidding, MoliConfig } from '../types/moliConfig';
-import { createAssetLoaderService } from 'ad-tag/util/assetLoaderService';
-=======
 import { createAssetLoaderService } from '../util/assetLoaderService';
->>>>>>> e7b15603
 
 // setup sinon-chai
 use(sinonChai);
@@ -70,7 +66,7 @@
           reactivationPeriod: 1000
         }
       }),
-      assetLoaderService: createAssetLoaderService(jsDomWindow)
+      assetLoaderService: assetLoaderService
     };
   };
 
