--- conflicted
+++ resolved
@@ -53,12 +53,10 @@
   log: Moli.MoliLogger,
   env: Moli.Environment | undefined
 ): Promise<tcfapi.responses.TCData> => {
-<<<<<<< HEAD
   if (env === 'test') {
     log.info('gdprApplies is set to false in test mode!');
-=======
+  }
   if (env === 'test' || consentConfig.enabled === false) {
->>>>>>> 5a6c8b7b
     return Promise.resolve({
       gdprApplies: false,
       eventStatus: EventStatus.TC_LOADED,
