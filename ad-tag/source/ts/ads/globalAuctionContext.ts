--- conflicted
+++ resolved
@@ -2,11 +2,8 @@
 import { googletag } from '../types/googletag';
 import { BiddersDisabling } from './auctions/biddersDisabling';
 import { AdRequestThrottling } from './auctions/adRequestThrottling';
-<<<<<<< HEAD
 import { auction } from '../types/moliConfig';
-=======
 import { FrequencyCapping } from './auctions/frequencyCapping';
->>>>>>> b8cdacc0
 
 /**
  * ## Global Auction Context
