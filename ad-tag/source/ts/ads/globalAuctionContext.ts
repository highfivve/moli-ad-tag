import { prebidjs } from '../types/prebidjs';
import { googletag } from '../types/googletag';
import { createBiddersDisabling } from './auctions/biddersDisabling';
import { createAdRequestThrottling } from './auctions/adRequestThrottling';
import { auction } from '../types/moliConfig';
import { createFrequencyCapping } from './auctions/frequencyCapping';
import { createPreviousBidCpms, PreviousBidCpms } from './auctions/previousBidCpms';
import { MoliRuntime } from 'ad-tag/types/moliRuntime';
import { EventService } from './eventService';
import { ConfigureStep, mkConfigureStep } from './adPipeline';
import { createInterstitialContext } from 'ad-tag/ads/auctions/interstitialContext';

/**
 * ## Global Auction Context
 *
 * This class wires up the external event systems to the internal state machines that provide additional features
 * around the auctions that happen on the device. This includes features like
 *
 * - Bidders Disabling
 * - Ad Request Throttling
 * - Frequency Capping
 *
 * ## Note for implementors
 *
 * This class does not contain any state itself, but only sets up event listeners and wires up the specific feature.
 * Every new feature must be enabled separately and should not share any data with other features.
 */
export interface GlobalAuctionContext {
  isSlotThrottled(slotId: string, adUnitPath: string): boolean;
  isBidderFrequencyCappedOnSlot(slotId: string, bidder: string): boolean;
  getLastBidCpmsOfAdUnit(slotId: string): number[];

  isBidderDisabled(domId: string, bidder: prebidjs.BidderCode): boolean;

  isBidderFrequencyCappedOnSlot(slotId: string, bidder: prebidjs.BidderCode): boolean;

  interstitialChannel(): auction.InterstitialChannel | null | undefined;

  configureStep(): ConfigureStep;
}

export const createGlobalAuctionContext = (
  window: Window &
    prebidjs.IPrebidjsWindow &
    googletag.IGoogleTagWindow &
    Pick<typeof globalThis, 'Date'>,
  logger: MoliRuntime.MoliLogger,
  eventService: EventService,
  config: auction.GlobalAuctionContextConfig = {}
): GlobalAuctionContext => {
  const biddersDisabling = config.biddersDisabling?.enabled
    ? createBiddersDisabling(config.biddersDisabling, window)
    : undefined;

  const adRequestThrottling = config.adRequestThrottling?.enabled
    ? createAdRequestThrottling(config.adRequestThrottling, window)
    : undefined;

  const frequencyCapping = config.frequencyCap?.enabled
    ? createFrequencyCapping(config.frequencyCap, window, window.Date.now, logger)
    : undefined;

  const previousBidCpms = config.previousBidCpms?.enabled ? createPreviousBidCpms() : undefined;

  const interstitial = config.interstitial?.enabled
    ? createInterstitialContext(config.interstitial, window, window.Date.now, logger)
    : undefined;

  // Ensure pbjs and googletag are initialized
  window.pbjs = window.pbjs || ({ que: [] } as unknown as prebidjs.IPrebidJs);
  window.googletag = window.googletag || ({} as unknown as googletag.IGoogleTag);
  window.googletag.cmd = window.googletag.cmd || [];

  // Register events
  if (
    config.biddersDisabling?.enabled ||
    config.previousBidCpms?.enabled ||
<<<<<<< HEAD
    config.interstitial?.enabled
=======
    config.frequencyCap?.enabled
>>>>>>> 19c83243
  ) {
    window.pbjs.que.push(() => {
      window.pbjs.onEvent('auctionEnd', auction => {
        biddersDisabling?.onAuctionEnd(auction);
        interstitial?.onAuctionEnd(auction);
        if (config.previousBidCpms?.enabled && auction.bidsReceived) {
          previousBidCpms?.onAuctionEnd(auction.bidsReceived);
        }
        if (config.frequencyCap?.enabled) {
          frequencyCapping?.onAuctionEnd(auction);
        }
      });
    });
  }

  if (config.adRequestThrottling?.enabled) {
    window.googletag.cmd.push(() => {
      window.googletag.pubads().addEventListener('slotRequested', event => {
        adRequestThrottling?.onSlotRequested(event);
      });
    });
  }

  if (config.frequencyCap?.enabled) {
    window.pbjs.que.push(() => {
      window.pbjs.onEvent('bidWon', bid => {
        if (config.frequencyCap) {
          frequencyCapping?.onBidWon(bid);
        }
      });
    });

    eventService.addEventListener('afterRequestAds', () => {
      frequencyCapping?.afterRequestAds();
    });
  }

  if (config.frequencyCap?.enabled || config.interstitial?.enabled) {
    window.googletag.cmd.push(() => {
      window.googletag.pubads().addEventListener('slotRenderEnded', event => {
        frequencyCapping?.onSlotRenderEnded(event);
        interstitial?.onSlotRenderEnded(event);
      });
      window.googletag.pubads().addEventListener('impressionViewable', event => {
        frequencyCapping?.onImpressionViewable(event);
      });
    });
  }

  if (config.interstitial?.enabled) {
    eventService.addEventListener('beforeRequestAds', () => {
      interstitial?.beforeRequestAds();
    });
  }

  const configureStep = mkConfigureStep('GlobalAuctionContext', context => {
    frequencyCapping?.updateAdUnitPaths(context.adUnitPathVariables__);
    return Promise.resolve();
  });

  return {
    isSlotThrottled(slotId: string, adUnitPath: string): boolean {
      return !!(
        adRequestThrottling?.isThrottled(slotId) || frequencyCapping?.isAdUnitCapped(adUnitPath)
      );
    },
    isBidderFrequencyCappedOnSlot(slotId: string, bidder: prebidjs.BidderCode): boolean {
      return frequencyCapping?.isFrequencyCapped(slotId, bidder) ?? false;
    },
    getLastBidCpmsOfAdUnit(slotId: string): number[] {
      return previousBidCpms?.getLastBidCpms(slotId) ?? [];
    },
    isBidderDisabled(domId: string, bidder: prebidjs.BidderCode): boolean {
      return biddersDisabling?.isBidderDisabled(domId, bidder) ?? false;
    },
    interstitialChannel: (): auction.InterstitialChannel | null | undefined => {
      return interstitial?.interstitialChannel();
    },
    configureStep(): ConfigureStep {
      return configureStep;
    }
  };
};<|MERGE_RESOLUTION|>--- conflicted
+++ resolved
@@ -75,11 +75,8 @@
   if (
     config.biddersDisabling?.enabled ||
     config.previousBidCpms?.enabled ||
-<<<<<<< HEAD
+    config.frequencyCap?.enabled ||
     config.interstitial?.enabled
-=======
-    config.frequencyCap?.enabled
->>>>>>> 19c83243
   ) {
     window.pbjs.que.push(() => {
       window.pbjs.onEvent('auctionEnd', auction => {
@@ -88,9 +85,7 @@
         if (config.previousBidCpms?.enabled && auction.bidsReceived) {
           previousBidCpms?.onAuctionEnd(auction.bidsReceived);
         }
-        if (config.frequencyCap?.enabled) {
-          frequencyCapping?.onAuctionEnd(auction);
-        }
+        frequencyCapping?.onAuctionEnd(auction);
       });
     });
   }
