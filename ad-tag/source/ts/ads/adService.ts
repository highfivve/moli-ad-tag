--- conflicted
+++ resolved
@@ -41,12 +41,9 @@
 import { prebidjs } from '../types/prebidjs';
 import { executeDebugDelay, getDebugDelayFromLocalStorage } from '../util/debugDelay';
 import { GlobalAuctionContext } from './globalAuctionContext';
-<<<<<<< HEAD
-import { AdSlot, behaviour, Environment, MoliConfig } from '../types/moliConfig';
-import { EventService } from 'ad-tag/ads/eventService';
-=======
 import { AdSlot, behaviour, bucket, Device, Environment, MoliConfig } from '../types/moliConfig';
 import { getDeviceLabel } from 'ad-tag/ads/labelConfigService';
+import { EventService } from 'ad-tag/ads/eventService';
 import { bridgeInitStep } from 'ad-tag/ads/bridge/bridge';
 
 /**
@@ -57,7 +54,6 @@
   googletag.IGoogleTagWindow &
   prebidjs.IPrebidjsWindow &
   Pick<typeof globalThis, 'Date' | 'console'>;
->>>>>>> 341f7c64
 
 /**
  * @internal
