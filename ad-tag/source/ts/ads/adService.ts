import { IAssetLoaderService } from '../util/assetLoaderService';
import { getDefaultLogger, getLogger, ProxyLogger } from '../util/logging';
import { MoliRuntime } from '../types/moliRuntime';
import {
  AdPipeline,
  ConfigureStep,
  IAdPipelineConfiguration,
  InitStep,
  PrepareRequestAdsStep,
  RequestBidsStep
} from './adPipeline';
import {
  gptConfigure,
  gptConsentKeyValue,
  gptDefineSlots,
  gptDestroyAdSlots,
  gptInit,
  gptLDeviceLabelKeyValue,
  gptRequestAds,
  gptResetTargeting
} from './googleAdManager';
import domready from '../util/domready';
import {
  prebidConfigure,
  prebidDefineSlots,
  prebidInit,
  prebidPrepareRequestAds,
  prebidRemoveAdUnits,
  prebidRenderAds,
  prebidRequestBids
} from './prebid';
import {
  a9Configure,
  a9Init,
  a9RequestBids,
  a9ClearTargetingStep,
  a9PublisherAudiences
} from './a9';
import { flatten, isNotNull } from '../util/arrayUtils';
import { passbackPrepareRequestAds } from './passback';
import { PassbackService } from './passbackService';
import { googletag } from '../types/googletag';
import { prebidjs } from '../types/prebidjs';
import { executeDebugDelay, getDebugDelayFromLocalStorage } from '../util/debugDelay';
import { GlobalAuctionContext } from './globalAuctionContext';
import { AdSlot, behaviour, Environment, MoliConfig } from '../types/moliConfig';
import MoliRuntimeConfig = MoliRuntime.MoliRuntimeConfig;

/**
 * @internal
 */
export class AdService {
  /**
   * Access to a logger
   */
  private readonly logger: ProxyLogger;

  /**
   * increments with every call to requestAds
   */
  private requestAdsCalls: number = 0;

  /**
   * TODO add an API to push steps into the pipeline via the Moli API
   *      this will allow us to configure arbitrary things via modules
   *      in the ad request lifecycle
   */
  private adPipeline: AdPipeline = new AdPipeline(
    {
      init: [() => Promise.reject('AdPipeline not initialized yet')],
      configure: [],
      defineSlots: () => Promise.resolve([]),
      prepareRequestAds: [],
      requestBids: [],
      requestAds: () => Promise.resolve()
    },
    getDefaultLogger(),
    this.window as Window &
      googletag.IGoogleTagWindow &
      prebidjs.IPrebidjsWindow &
      MoliRuntime.MoliWindow,
    new GlobalAuctionContext(
      this.window as Window & googletag.IGoogleTagWindow & prebidjs.IPrebidjsWindow
    )
  );

  private static getEnvironment(config: MoliRuntimeConfig): Environment {
    return config.environment || 'production';
  }

  /**
   *
   * @param assetService
   * @param window
   * @param adPipelineConfig only for testing purpose at this point. This configuration will be overridden by
   *        a call to initialize. This should not be the API for extending the pipeline!
   */
  constructor(
    private readonly assetService: IAssetLoaderService,
    private readonly window: Window,
    private readonly adPipelineConfig?: IAdPipelineConfiguration
  ) {
    // initialize the logger with a default one
    this.logger = new ProxyLogger(getDefaultLogger());
    if (adPipelineConfig) {
      this.adPipeline = new AdPipeline(
        adPipelineConfig,
        this.logger,
        window as Window &
          googletag.IGoogleTagWindow &
          prebidjs.IPrebidjsWindow &
          MoliRuntime.MoliWindow,
        new GlobalAuctionContext(
          window as Window & googletag.IGoogleTagWindow & prebidjs.IPrebidjsWindow
        )
      );
    }
  }

  /**
   * Must only be called once.
   *
   * This step configures
   * - logging
   * - services
   * - ad pipeline
   *
   *
   * @param config
   * @param runtimeConfig
   */
  public initialize = (
    config: Readonly<MoliConfig>,
    runtimeConfig: Readonly<MoliRuntime.MoliRuntimeConfig>
  ): Promise<Readonly<MoliConfig>> => {
    const env = AdService.getEnvironment(runtimeConfig);
    const adServer = config.adServer || 'gam';
    const isGam = adServer === 'gam';
    const isSinglePageApp = config.spa?.enabled === true;
    // 1. setup all services
    this.logger.setLogger(getLogger(runtimeConfig, this.window));
    this.logger.debug(
      'AdService',
      `Initializing with environment ${env} and ad server ${adServer}`
    );

    // 2. build the AdPipeline
    const init: InitStep[] = isGam ? [gptInit(this.assetService)] : [];

    const configure: ConfigureStep[] = isGam ? [gptConfigure()] : [];

    if (isGam && isSinglePageApp) {
      configure.push(gptDestroyAdSlots(), gptResetTargeting());
    }

    const prepareRequestAds: PrepareRequestAdsStep[] = [];
    if (isGam) {
      prepareRequestAds.push(
        gptLDeviceLabelKeyValue(),
        gptConsentKeyValue(),
        passbackPrepareRequestAds(
          new PassbackService(this.logger, this.window as Window & googletag.IGoogleTagWindow)
        )
      );
    }

    const requestBids: RequestBidsStep[] = [];

    // prebid
    if (config.prebid && env === 'production') {
      init.push(prebidInit());

      configure.push(prebidConfigure(config.prebid, config.schain));
      if (isSinglePageApp) {
        configure.push(prebidRemoveAdUnits(config.prebid));
      }
      prepareRequestAds.push(prebidPrepareRequestAds(config.prebid));
      requestBids.push(prebidRequestBids(config.prebid, adServer));
    }

    // amazon a9
    if (config.a9 && env === 'production' && isGam) {
      init.push(a9Init(config.a9, this.assetService));
      configure.push(a9Configure(config.a9, config.schain));
      configure.push(a9PublisherAudiences(config.a9));
      prepareRequestAds.push(a9ClearTargetingStep());
      requestBids.push(a9RequestBids(config.a9));
    }

    // delay ad requests for debugging
    if (env === 'test') {
      const debugDelay = getDebugDelayFromLocalStorage(this.window);
      if (debugDelay) {
        configure.push(() => executeDebugDelay(this.window, debugDelay));
      }
    }

    this.adPipeline = new AdPipeline(
      {
        init,
        configure,
        defineSlots: isGam ? gptDefineSlots() : prebidDefineSlots(),
        prepareRequestAds,
        requestBids,
        requestAds: isGam ? gptRequestAds() : prebidRenderAds()
      },
      this.logger,
      this.window as Window &
        googletag.IGoogleTagWindow &
        prebidjs.IPrebidjsWindow &
        MoliRuntime.MoliWindow,
      new GlobalAuctionContext(
        this.window as Window & googletag.IGoogleTagWindow & prebidjs.IPrebidjsWindow,
        config.globalAuctionContext
      )
    );

    return new Promise<Readonly<MoliConfig>>(resolve => {
      domready(this.window, () => {
        this.logger.debug('DOM', 'dom ready');
        resolve(config);
      });
    });
  };

  /**
   *
   * @param config
   * @param runtimeConfig contains configuration and APIs call made through the JS API. For instance:
   *        Contains refreshSlots - a list of ad slots that are already manually refreshed via the `moli.refreshAdSlot` API
   *        and can be part of the requestAds cycle
   *        Contains refreshInfiniteSlots - a list of infinite ad slots that are already manually refreshed via the `moli.refreshInfiniteAdSlot` API
   *        and can be part of the requestAds cycle
   */
  public requestAds = async (
    config: Readonly<MoliConfig>,
    runtimeConfig: Readonly<MoliRuntimeConfig>
  ): Promise<AdSlot[]> => {
    this.requestAdsCalls = this.requestAdsCalls + 1;
    const { refreshSlots, refreshInfiniteSlots } = runtimeConfig;
    this.logger.info('AdService', `RequestAds[${this.requestAdsCalls}]`, refreshSlots);
    try {
      const immediatelyLoadedSlots: AdSlot[] = config.slots
        .map(slot => {
          if (this.isManualSlot(slot)) {
            // only load the slot immediately if it's available in the refreshSlots array
            return refreshSlots.some(domId => domId === slot.domId) ? slot : null;
          } else if (this.isInfiniteSlot(slot)) {
            return refreshInfiniteSlots.some(
              infiniteSlot => infiniteSlot.artificialDomId === slot.domId
            )
              ? slot
              : null;
          } else if (this.isBackfillSlot(slot)) {
            // backfill slots must never be eagerly loaded
            return null;
          } else {
            return slot;
          }
        })
        .filter(isNotNull)
        .filter(this.isSlotAvailable);

      if (config.buckets?.enabled) {
        // create buckets
        const buckets = new Map<string, AdSlot[]>();
        immediatelyLoadedSlots.forEach(slot => {
          const bucket = slot.behaviour.bucket || 'default';
          const slots = buckets.get(bucket);
          if (slots) {
            slots.push(slot);
          } else {
            buckets.set(bucket, [slot]);
          }
        });

        const arr = await Promise.all(
          Array.from(buckets.entries()).map(([bucketId, bucketSlots]) => {
            this.logger.debug('AdPipeline', `running bucket ${bucketId}, slots:`, bucketSlots);
            return this.adPipeline
              .run(bucketSlots, config, runtimeConfig, this.requestAdsCalls)
              .then(() => bucketSlots);
          })
        );
        return flatten(arr);
      } else {
        await this.adPipeline.run(
          immediatelyLoadedSlots,
          config,
          runtimeConfig,
          this.requestAdsCalls
        );
        return immediatelyLoadedSlots;
      }
    } catch (e) {
      this.logger.error('AdPipeline', 'slot filtering failed', e);
      return Promise.reject(e);
    }
  };

  public refreshAdSlots(
    domIds: string[],
    config: MoliConfig,
    runtimeConfig: MoliRuntimeConfig,
    options?: MoliRuntime.RefreshAdSlotsOptions
  ): Promise<void> {
    if (domIds.length === 0) {
      return Promise.resolve();
    }

    const { loaded } = { ...{ loaded: 'manual' }, ...options };

    const availableSlots = config.slots
<<<<<<< HEAD
      .filter(
        slot =>
          domIds.some(domId => domId === slot.domId) &&
          (slot.behaviour.loaded === loaded || slot.behaviour.loaded === 'infinite')
      )
      // if sizesOverride is provided, override the sizes of the slots
      .map(slot => (options?.sizesOverride ? { ...slot, sizes: options.sizesOverride } : slot));
=======
      .filter(slot => slot.behaviour.loaded === loaded || slot.behaviour.loaded === 'infinite')
      .filter(slot => domIds.some(domId => domId === slot.domId))
      .filter(this.isSlotAvailable);
>>>>>>> 8b992164

    if (domIds.length !== availableSlots.length) {
      const slotsInConfigOnly = availableSlots.filter(slot =>
        domIds.every(domId => domId !== slot.domId)
      );
      const slotsOnPageDomOnly = domIds.filter(domId =>
        availableSlots.every(slot => slot.domId !== domId)
      );

      if (slotsInConfigOnly.length) {
        this.logger.warn(
          'AdService',
          'The following slots does not exist on the page DOM.',
          slotsInConfigOnly
        );
      }
      if (slotsOnPageDomOnly.length) {
        this.logger.warn(
          'AdService',
          'The following slots are not configured in the ad-tag config.',
          slotsInConfigOnly
        );
      }
    }

    this.logger.debug('AdService', 'refresh ad slots', availableSlots);
    return this.adPipeline.run(availableSlots, config, runtimeConfig, this.requestAdsCalls);
  }

  public refreshBucket(
    bucket: string,
    config: MoliConfig,
    runtimeConfig: MoliRuntimeConfig
  ): Promise<void> {
    if (!config.buckets?.enabled) {
      return Promise.resolve();
    }
    const manualSlots = config.slots.filter(this.isManualSlot);
    const availableSlotsInBucket = manualSlots.filter(slot => slot.behaviour.bucket === bucket);

    this.logger.debug('AdService', 'refresh ad buckets', availableSlotsInBucket, config.targeting);
    return this.adPipeline.run(
      availableSlotsInBucket,
      config,
      runtimeConfig,
      this.requestAdsCalls,
      bucket
    );
  }

  /**
   * Returns the underlying ad pipeline.
   */
  public getAdPipeline = (): AdPipeline => {
    return this.adPipeline;
  };

  public setLogger = (logger: MoliRuntime.MoliLogger): void => {
    this.logger.setLogger(logger);
  };

  private isManualSlot = (slot: AdSlot): slot is AdSlot & { behaviour: behaviour.Manual } => {
    return slot.behaviour.loaded === 'manual';
  };

  private isInfiniteSlot = (slot: AdSlot): slot is AdSlot & { behaviour: behaviour.Infinite } => {
    return slot.behaviour.loaded === 'infinite';
  };

  private isBackfillSlot = (slot: AdSlot): slot is AdSlot & { behaviour: behaviour.Backfill } => {
    return slot.behaviour.loaded === 'backfill';
  };

  private isSlotAvailable = (slot: AdSlot): boolean => {
    return (
      !!this.window.document.getElementById(slot.domId) ||
      // web interstitials and web anchors don't require a dom element
      slot.position === 'out-of-page-interstitial' ||
      slot.position === 'out-of-page-top-anchor' ||
      slot.position === 'out-of-page-bottom-anchor'
    );
  };
}<|MERGE_RESOLUTION|>--- conflicted
+++ resolved
@@ -311,19 +311,14 @@
     const { loaded } = { ...{ loaded: 'manual' }, ...options };
 
     const availableSlots = config.slots
-<<<<<<< HEAD
       .filter(
         slot =>
           domIds.some(domId => domId === slot.domId) &&
           (slot.behaviour.loaded === loaded || slot.behaviour.loaded === 'infinite')
       )
+      .filter(this.isSlotAvailable)
       // if sizesOverride is provided, override the sizes of the slots
       .map(slot => (options?.sizesOverride ? { ...slot, sizes: options.sizesOverride } : slot));
-=======
-      .filter(slot => slot.behaviour.loaded === loaded || slot.behaviour.loaded === 'infinite')
-      .filter(slot => domIds.some(domId => domId === slot.domId))
-      .filter(this.isSlotAvailable);
->>>>>>> 8b992164
 
     if (domIds.length !== availableSlots.length) {
       const slotsInConfigOnly = availableSlots.filter(slot =>
