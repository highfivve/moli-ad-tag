--- conflicted
+++ resolved
@@ -429,19 +429,6 @@
               context.window__.googletag.enums.OutOfPageFormat.BOTTOM_ANCHOR
             ];
           case 'out-of-page-top-anchor':
-<<<<<<< HEAD
-            context.logger.debug('GAM', `defined top anchor for ${resolvedAdUnitPath}`);
-            return context.window.googletag.defineOutOfPageSlot(
-              resolvedAdUnitPath,
-              context.window.googletag.enums.OutOfPageFormat.TOP_ANCHOR
-            );
-          case 'rewarded':
-            context.logger.debug('GAM', `defined web rewarded ad for ${resolvedAdUnitPath}`);
-            return context.window.googletag.defineOutOfPageSlot(
-              resolvedAdUnitPath,
-              context.window.googletag.enums.OutOfPageFormat.REWARDED
-            );
-=======
             return [
               context.window__.googletag.defineOutOfPageSlot(
                 resolvedAdUnitPath,
@@ -449,7 +436,12 @@
               ),
               context.window__.googletag.enums.OutOfPageFormat.TOP_ANCHOR
             ];
->>>>>>> 4eb4b179
+          case 'rewarded':
+            context.logger.debug('GAM', `defined web rewarded ad for ${resolvedAdUnitPath}`);
+            return context.window.googletag.defineOutOfPageSlot(
+              resolvedAdUnitPath,
+              context.window.googletag.enums.OutOfPageFormat.REWARDED
+            );
         }
       };
 
