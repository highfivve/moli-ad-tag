import {
  AdPipelineContext,
  ConfigureStep,
  DefineSlotsStep,
  InitStep,
  LOW_PRIORITY,
  mkConfigureStep,
  mkConfigureStepOncePerRequestAdsCycle,
  mkInitStep,
  mkPrepareRequestAdsStep,
  PrepareRequestAdsStep,
  RequestAdsStep
} from './adPipeline';
import { MoliRuntime } from '../types/moliRuntime';
import { SizeConfigService } from './sizeConfigService';
import { googletag } from '../types/googletag';
import { isNotNull } from '../util/arrayUtils';
import { AssetLoadMethod } from '../util/assetLoaderService';
import { tcfapi } from '../types/tcfapi';
import { createTestSlots } from '../util/test-slots';
import { resolveAdUnitPath } from './adUnitPath';
import { AdSlot, consent, googleAdManager } from '../types/moliConfig';
<<<<<<< HEAD
import { formatKey } from 'ad-tag/ads/keyValues';
=======
import { formatKey } from './keyValues';
>>>>>>> 19c83243

/**
 * A dummy googletag ad slot for the test mode
 * @param domId
 * @param adUnitPath
 */
const testAdSlot = (domId: string, adUnitPath: string): googletag.IAdSlot => ({
  setCollapseEmptyDiv(): void {
    return;
  },
  addService(_service: googletag.IService<any>): void {
    return;
  },

  getSlotElementId(): string {
    return domId;
  },

  getAdUnitPath(): string {
    return adUnitPath;
  },

  setTargeting(_key: string, _value: string | string[]): googletag.IAdSlot {
    return this;
  },

  getTargeting(_key: string): string[] {
    return [];
  },

  getTargetingKeys(): string[] {
    return [];
  },

  clearTargeting(_key?: string): void {
    return;
  },
  getResponseInformation(): null | googletag.IResponseInformation {
    return null;
  }
});

const configureTargeting = (
  window: Window & googletag.IGoogleTagWindow,
  runtimeKeyValues: googleAdManager.KeyValueMap,
  serverSideTargeting: googleAdManager.Targeting | undefined
): void => {
  const staticKeyValues = serverSideTargeting ? serverSideTargeting.keyValues : {};
  const excludes = serverSideTargeting?.adManagerExcludes ?? [];

  // first use the static targeting and override if necessary with the runtime key values
  [staticKeyValues, runtimeKeyValues].forEach(keyValues => {
    Object.keys(keyValues)
      .filter(key => !excludes.includes(key))
      .forEach(key => {
        const value = keyValues[key];
        if (value) {
          window.googletag.pubads().setTargeting(key, value);
        }
      });
  });
};

/**
 * This is a temporary workaround until gpt.js understands the tcfapi
 * @see https://support.google.com/admanager/answer/9805023
 */
const useStandardGpt = (
  tcData: tcfapi.responses.TCData,
  consentConfig?: consent.ConsentConfig
): boolean => {
  if (consentConfig?.useLimitedAds === false) {
    return true;
  }
  return (
    !tcData.gdprApplies ||
    (tcData.vendor.consents[755] &&
      tcData.purpose.consents[tcfapi.responses.TCPurpose.STORE_INFORMATION_ON_DEVICE] &&
      [
        tcfapi.responses.TCPurpose.SELECT_BASIC_ADS,
        tcfapi.responses.TCPurpose.MEASURE_AD_PERFORMANCE,
        tcfapi.responses.TCPurpose.APPLY_MARKET_RESEARCH,
        tcfapi.responses.TCPurpose.DEVELOP_IMPROVE_PRODUCTS
      ].every(
        purposeId =>
          tcData.purpose.consents[purposeId] || tcData.purpose.legitimateInterests[purposeId]
      ))
  );
};

export const gptInit = (): InitStep => {
  let result: Promise<void>;
  return mkInitStep('gpt-init', (context: AdPipelineContext) => {
    if (context.env__ === 'test') {
      return Promise.resolve();
    }
    if (!result) {
      result = new Promise<void>(resolve => {
        context.logger__.debug('GAM', 'init googletag stub');
        // These are two separate steps to fix race conditions, when window.googletag is set for unknown reasons,
        // but window.googletag.cmd is not. The thesis is that gpt.js is loading before `cmd` is set, but doesn't provide
        // it by itself.
        context.window__.googletag = context.window__.googletag || ({} as any);
        context.window__.googletag.cmd = context.window__.googletag.cmd || [];
        context.window__.googletag.cmd.push(resolve);

        context.assetLoaderService__
          .loadScript({
            name: 'gpt',
            loadMethod: AssetLoadMethod.TAG,
            assetUrl: useStandardGpt(context.tcData__, context.config__.consent)
              ? 'https://securepubads.g.doubleclick.net/tag/js/gpt.js'
              : 'https://pagead2.googlesyndication.com/tag/js/gpt.js'
          })
          .catch(error => context.logger__.error('failed to load gpt.js', error));
      });
    }
    return result;
  });
};

/**
 * Destroy slots before anything. This step is required for single page applications to ensure a fresh setup.
 *
 * This step is run once per request ads cycle by default. This can be changed by setting the `spa.destroyAllAdSlots` setting
 * to `false`. In this case the slots provided in the slot array are destroyed during the ad pipeline run.
 */
export const gptDestroyAdSlots = (): ConfigureStep => {
  // mimic the mkConfigureStepOncePerRequestAdsCycle behaviour. Depending on the spa.destroyAllAdSlots setting
  // we either destroy all slots once or only the slots provided in the slot array, but with every pipeline run
  let currentRequestAdsCalls = 0;

  return mkConfigureStep('gpt-destroy-ad-slots', (context, slots) => {
    if (context.env__ === 'test') {
      return Promise.resolve();
    }

    const cleanup = context.config__.spa?.cleanup ?? { slots: 'all' };

    const destroySelectedSlots = (slots: googletag.IAdSlot[]): Promise<void> => {
      if (slots.length === 0) {
        context.logger__.debug('GAM', 'no ad slots to destroy');
        return Promise.resolve();
      }
      context.logger__.debug('GAM', `destroy ${slots.length} ad slots`, slots);
      context.window__.googletag.destroySlots(slots);
      return Promise.resolve();
    };
    const isNextRequestAdsCall = currentRequestAdsCalls !== context.requestAdsCalls__;
    currentRequestAdsCalls = context.requestAdsCalls__;

    context.logger__.debug('GAM', `destroy ${cleanup.slots} ad slots`);
    switch (cleanup.slots) {
      case 'all':
        if (isNextRequestAdsCall) {
          context.window__.googletag.destroySlots();
        }
        return Promise.resolve();
      case 'requested':
        const allGptSlots = context.window__.googletag.pubads().getSlots();
        const gptSlots = slots
          .map(slot => allGptSlots.find(s => s.getSlotElementId() === slot.domId))
          .filter(isNotNull);
        // destroy all slots that are in the provided slot array
        return destroySelectedSlots(gptSlots);
      case 'excluded':
        if (isNextRequestAdsCall) {
          // destroy all slots that are not in the provided slot array
          const destroyableSlots = context.window__.googletag
            .pubads()
            .getSlots()
            .filter(slot => !cleanup.slotIds.includes(slot.getSlotElementId()));
          return destroySelectedSlots(destroyableSlots);
        }
        return Promise.resolve();
      default:
        return Promise.resolve();
    }
  });
};

/**
 * Reset the gpt targeting configuration (key-values) and uses the targeting information from
 * the given config to set new key values.
 *
 * This method is required for the single-page-application mode to make sure we don't send
 * stale key-values
 *
 */
export const gptResetTargeting = (): ConfigureStep =>
  mkConfigureStepOncePerRequestAdsCycle(
    'gpt-reset-targeting',
    (context: AdPipelineContext) =>
      new Promise<void>(resolve => {
        if (context.env__ === 'production') {
          context.logger__.debug('GAM', 'reset top level targeting');
          context.window__.googletag.pubads().clearTargeting();
          configureTargeting(
            context.window__,
            context.runtimeConfig__.keyValues,
            context.config__.targeting
          );
        }

        resolve();
      })
  );

export const gptConfigure = (): ConfigureStep => {
  let result: Promise<void>;
  return mkConfigureStep('gpt-configure', (context: AdPipelineContext, _slots: AdSlot[]) => {
    if (!result) {
      result = new Promise<void>(resolve => {
        const env = context.runtimeConfig__.environment || 'production';
        context.logger__.debug('GAM', 'configure googletag');
        switch (env) {
          case 'production':
            configureTargeting(
              context.window__,
              context.runtimeConfig__.keyValues,
              context.config__.targeting
            );

            context.window__.googletag.pubads().enableAsyncRendering();
            context.window__.googletag.pubads().disableInitialLoad();
            context.window__.googletag.pubads().enableSingleRequest();

            if (context.config__.gpt?.pageSettingsConfig) {
              context.window__.googletag.setConfig(context.config__.gpt.pageSettingsConfig);
            }

            const limitedAds = !useStandardGpt(context.tcData__, context.config__.consent);
            context.logger__.debug('GAM', `use limited ads`, limitedAds);

            context.window__.googletag.pubads().setPrivacySettings({
              limitedAds
              // TODO what about restrict data processing?
            });

            context.window__.googletag.enableServices();
            resolve();
            return;
          case 'test':
            resolve();
            return;
        }
      });
    }
    return result;
  });
};

/**
 * Adds a key-value `deviceLabel` to the targeting if a single device label could be found.
 * A valid device label is `mobile`, `tablet` and `desktop`.
 *
 * The `LabelConfigService` is used to fetch the supported labels.
 */
export const gptLDeviceLabelKeyValue = (): PrepareRequestAdsStep =>
  mkPrepareRequestAdsStep('gpt-device-label-keyValue', LOW_PRIORITY, ctx => {
    if (ctx.env__ === 'test') {
      return Promise.resolve();
    }
    return new Promise<void>(resolve => {
      const deviceLabel = ctx.labelConfigService__.getDeviceLabel();
      ctx.logger__.debug('GAM', 'adding "device_label" key-value with values', deviceLabel);
      ctx.window__.googletag.pubads().setTargeting('device_label', deviceLabel);

      resolve();
    });
  });

/**
 * Sets a `consent` key value depending on the user consent
 *
 * - if all purposes are accepted `full`
 * - if any purposes is rejected `none`
 */
export const gptConsentKeyValue = (): PrepareRequestAdsStep =>
  mkPrepareRequestAdsStep('gpt-consent-keyValue', LOW_PRIORITY, ctx => {
    if (ctx.env__ === 'test') {
      return Promise.resolve();
    }
    return new Promise(resolve => {
      const tcData = ctx.tcData__;
      // set consent key value
      const fullConsent =
        !tcData.gdprApplies ||
        [
          tcfapi.responses.TCPurpose.STORE_INFORMATION_ON_DEVICE,
          tcfapi.responses.TCPurpose.SELECT_BASIC_ADS,
          tcfapi.responses.TCPurpose.CREATE_PERSONALISED_ADS_PROFILE,
          tcfapi.responses.TCPurpose.SELECT_PERSONALISED_ADS,
          tcfapi.responses.TCPurpose.CREATE_PERSONALISED_CONTENT_PROFILE,
          tcfapi.responses.TCPurpose.SELECT_PERSONALISED_CONTENT,
          tcfapi.responses.TCPurpose.MEASURE_AD_PERFORMANCE,
          tcfapi.responses.TCPurpose.MEASURE_CONTENT_PERFORMANCE,
          tcfapi.responses.TCPurpose.APPLY_MARKET_RESEARCH,
          tcfapi.responses.TCPurpose.DEVELOP_IMPROVE_PRODUCTS
        ].every(purpose => tcData.purpose.consents[purpose]);
      ctx.window__.googletag.pubads().setTargeting('consent', fullConsent ? 'full' : 'none');
      resolve();
    });
  });

export const gptDefineSlots =
  (): DefineSlotsStep => (context: AdPipelineContext, slots: AdSlot[]) => {
    const slotDefinitions = slots.map(moliSlot => {
      const sizeConfigService = new SizeConfigService(
        moliSlot.sizeConfig,
        context.labelConfigService__.getSupportedLabels(),
        context.window__
      );
      const filterSupportedSizes = sizeConfigService.filterSupportedSizes;

      // filter slots that shouldn't be displayed
      if (
        !(
          sizeConfigService.filterSlot(moliSlot) &&
          context.labelConfigService__.filterSlot(moliSlot)
        )
      ) {
        return Promise.resolve(null);
      }

      const sizes = filterSupportedSizes(moliSlot.sizes);

      const resolvedAdUnitPath = resolveAdUnitPath(
        moliSlot.adUnitPath,
        context.adUnitPathVariables__
      );

      const createDivIfMissing = (domId: string) => {
        if (!context.window__.document.getElementById(domId)) {
          // if there's no element in the DOM, we create a div element with the given id to
          // ensure a proper prebid auction can be executed
          const slot = context.window__.document.createElement('div');
          slot.id = domId;
          slot.setAttribute('data-h5v-position', moliSlot.position);
          slot.style.setProperty('display', 'none'); // should not be visible
          context.window__.document.body.appendChild(slot);
        }
      };

      // define an ad slot depending on the `position` parameter
      const defineAdSlot = (): [
        googletag.IAdSlot | null,
        googletag.enums.OutOfPageFormat | null
      ] => {
        switch (moliSlot.position) {
          case 'in-page':
            return [
              context.window__.googletag.defineSlot(resolvedAdUnitPath, sizes, moliSlot.domId),
              null
            ];
          case 'interstitial':
            // note that the interstitial position first requests prebid demand and if none, switches
            // to the out-of-page-interstitial position if there are no bids or low quality bids
            createDivIfMissing(moliSlot.domId);
<<<<<<< HEAD

            switch (context.auction__.interstitialChannel()) {
              case 'gam':
                return [
                  context.window__.googletag.defineOutOfPageSlot(
                    resolvedAdUnitPath,
                    context.window__.googletag.enums.OutOfPageFormat.INTERSTITIAL
                  ),
                  context.window__.googletag.enums.OutOfPageFormat.INTERSTITIAL
                ];
              // if the interstitial channel is not gam, we use the in-page position and treat it
              // like a regular ad slot.
              case 'c':
              default:
                return [
                  context.window__.googletag.defineSlot(resolvedAdUnitPath, sizes, moliSlot.domId),
                  null
                ];
            }

=======
            return [
              context.window__.googletag.defineSlot(resolvedAdUnitPath, sizes, moliSlot.domId),
              null
            ];
>>>>>>> 19c83243
          case 'out-of-page':
            // this the custom out-of-page position format provided by google ad manager, which
            // requires a div element to be present in the DOM.
            createDivIfMissing(moliSlot.domId);
            return [
              context.window__.googletag.defineOutOfPageSlot(resolvedAdUnitPath, moliSlot.domId),
              null
            ];
          case 'out-of-page-interstitial':
            return [
              context.window__.googletag.defineOutOfPageSlot(
                resolvedAdUnitPath,
                context.window__.googletag.enums.OutOfPageFormat.INTERSTITIAL
              ),
              context.window__.googletag.enums.OutOfPageFormat.INTERSTITIAL
            ];
          case 'out-of-page-bottom-anchor':
            return [
              context.window__.googletag.defineOutOfPageSlot(
                resolvedAdUnitPath,
                context.window__.googletag.enums.OutOfPageFormat.BOTTOM_ANCHOR
              ),
              context.window__.googletag.enums.OutOfPageFormat.BOTTOM_ANCHOR
            ];
          case 'out-of-page-top-anchor':
            return [
              context.window__.googletag.defineOutOfPageSlot(
                resolvedAdUnitPath,
                context.window__.googletag.enums.OutOfPageFormat.TOP_ANCHOR
              ),
              context.window__.googletag.enums.OutOfPageFormat.TOP_ANCHOR
            ];
        }
      };

      // ensures that an ad slot is only displayed once
      const defineAndDisplayAdSlot = (): googletag.IAdSlot | null => {
        // do not define and display ad slots in test mode to avoid spurious errors when refreshing ad slots
        if (context.env__ === 'test') {
          return null;
        }
        const [adSlot, format] = defineAdSlot();
        if (adSlot) {
          // transport the special GAM formats through the ad slot targeting
          if (format) {
            adSlot.setTargeting(formatKey, format.toString());
          } else {
            adSlot.clearTargeting(formatKey);
          }
          // required method call, but doesn't trigger ad loading as we use the disableInitialLoad
          context.window__.googletag.display(adSlot);
        }
        return adSlot;
      };

      // lookup existing slots and use those if already present. This makes defineSlots idempotent
      // in test mode we only return an empty array as googletag is not defined
      const allSlots =
        context.env__ === 'test' ? [] : context.window__.googletag.pubads().getSlots();
      const existingSlot = allSlots.find(s => s.getSlotElementId() === moliSlot.domId);

      // define and display ad slot if doesn't exist yet
      const adSlot: googletag.IAdSlot | null = existingSlot
        ? existingSlot
        : defineAndDisplayAdSlot();

      switch (context.env__) {
        case 'production':
          if (adSlot) {
            adSlot.setCollapseEmptyDiv(moliSlot.gpt?.collapseEmptyDiv !== false);
            adSlot.addService(context.window__.googletag.pubads());
            context.logger__.debug(
              'GAM',
              `Register slot: [DomID] ${moliSlot.domId} [AdUnitPath] ${moliSlot.adUnitPath}`
            );
            return Promise.resolve<MoliRuntime.SlotDefinition>({
              moliSlot,
              adSlot,
              filterSupportedSizes
            });
          } else if (
            moliSlot.position === 'out-of-page-interstitial' ||
            moliSlot.position === 'out-of-page-top-anchor' ||
            moliSlot.position === 'out-of-page-bottom-anchor'
          ) {
            context.logger__.warn('GAM', `${moliSlot.position} is not supported`);
            return Promise.resolve(null);
          } else {
            const error = `Slot: [DomID] ${moliSlot.domId} [AdUnitPath] ${moliSlot.adUnitPath} is already defined. You may have called requestAds() multiple times`;
            context.logger__.error('GAM', error);
            return Promise.reject(new Error(error));
          }
        case 'test':
          return Promise.resolve<MoliRuntime.SlotDefinition>({
            moliSlot,
            adSlot: testAdSlot(moliSlot.domId, moliSlot.adUnitPath),
            filterSupportedSizes
          });
        default:
          return Promise.reject(`invalid environment: ${context.runtimeConfig__.environment}`);
      }
    });

    return Promise.all(slotDefinitions).then(slots => slots.filter(isNotNull));
  };

/**
 * check demand of interstitial position and remap to google ad manager web interstitial
 * if there are no bids.
 *
 * @param slotsToRefresh the list of slots that are currently in the auction
 * @param context ad pipeline context to access googletag, logger and window
 */
const checkAndSwitchToWebInterstitial = (
  slotsToRefresh: MoliRuntime.SlotDefinition[],
  context: AdPipelineContext
) => {
  // check demand of interstitial position and remap if there are no bids
  const interstitialSlot = slotsToRefresh.find(
    ({ moliSlot }) => moliSlot.position === 'interstitial'
  );

  if (interstitialSlot && context.auction__.interstitialChannel() === 'gam') {
    // if there are no bids, we switch to the out-of-page-interstitial position
    context.window__.googletag.destroySlots([interstitialSlot.adSlot]);

    const gamWebInterstitial = context.window__.googletag.defineOutOfPageSlot(
      resolveAdUnitPath(interstitialSlot.moliSlot.adUnitPath, context.adUnitPathVariables__),
      context.window__.googletag.enums.OutOfPageFormat.INTERSTITIAL
    );
    if (gamWebInterstitial) {
      context.logger__.debug('GAM', 'Display out-of-page-interstitial slot');

      // this little dance is annoying - refresh is done afterwards
      gamWebInterstitial.addService(context.window__.googletag.pubads());
      gamWebInterstitial.setTargeting(
        formatKey,
        context.window__.googletag.enums.OutOfPageFormat.INTERSTITIAL.toString()
      );
      context.window__.googletag.display(gamWebInterstitial);

      // early return to swap the interstitial slot
      return [
        ...slotsToRefresh.filter(({ moliSlot }) => moliSlot.position !== 'interstitial'),
        { ...interstitialSlot, adSlot: gamWebInterstitial }
      ];
    } else {
      context.logger__.error('GAM', 'Failed to define out-of-page-interstitial slot');
    }
  }

  return slotsToRefresh;
};

export const gptRequestAds =
  (): RequestAdsStep => (context: AdPipelineContext, slots: MoliRuntime.SlotDefinition[]) =>
    new Promise<void>(resolve => {
      context.logger__.debug('GAM', 'requestAds');
      switch (context.env__) {
        case 'test':
          createTestSlots(context, slots);
          break;
        case 'production':
          const slotsToRefresh = slots.filter(
            ({ moliSlot, adSlot }) =>
              !context.auction__.isSlotThrottled(moliSlot.domId, adSlot.getAdUnitPath())
          );
          if (slotsToRefresh.length === 0) {
            break;
          }
          // check demand of interstitial position and remap if there are no bids
          const updatedSlots = checkAndSwitchToWebInterstitial(slotsToRefresh, context);

          // load ads
          context.window__.googletag.pubads().refresh(updatedSlots.map(({ adSlot }) => adSlot));

          // debug logs
          const debugMessage = updatedSlots
            .map(({ moliSlot }) => `[DomID] ${moliSlot.domId} [AdUnitPath] ${moliSlot.adUnitPath}`)
            .join('\n');
          context.logger__.debug('GAM', `Refresh ${slots.length} slot(s):\n${debugMessage}`);

          break;
      }

      resolve();
    });<|MERGE_RESOLUTION|>--- conflicted
+++ resolved
@@ -20,11 +20,7 @@
 import { createTestSlots } from '../util/test-slots';
 import { resolveAdUnitPath } from './adUnitPath';
 import { AdSlot, consent, googleAdManager } from '../types/moliConfig';
-<<<<<<< HEAD
-import { formatKey } from 'ad-tag/ads/keyValues';
-=======
 import { formatKey } from './keyValues';
->>>>>>> 19c83243
 
 /**
  * A dummy googletag ad slot for the test mode
@@ -384,7 +380,6 @@
             // note that the interstitial position first requests prebid demand and if none, switches
             // to the out-of-page-interstitial position if there are no bids or low quality bids
             createDivIfMissing(moliSlot.domId);
-<<<<<<< HEAD
 
             switch (context.auction__.interstitialChannel()) {
               case 'gam':
@@ -405,12 +400,6 @@
                 ];
             }
 
-=======
-            return [
-              context.window__.googletag.defineSlot(resolvedAdUnitPath, sizes, moliSlot.domId),
-              null
-            ];
->>>>>>> 19c83243
           case 'out-of-page':
             // this the custom out-of-page position format provided by google ad manager, which
             // requires a div element to be present in the DOM.
