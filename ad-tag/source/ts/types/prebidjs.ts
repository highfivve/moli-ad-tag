--- conflicted
+++ resolved
@@ -191,11 +191,7 @@
       /**
        * Enable/disable the user syncing feature. Default: true.
        */
-<<<<<<< HEAD
-      readonly yncEnabled?: boolean;
-=======
       readonly syncEnabled?: boolean;
->>>>>>> 89405ca1
 
       /**
        * Delay in milliseconds for syncing after the auction ends. Default: 3000.
@@ -216,8 +212,6 @@
        * Enable/disable publisher to trigger user syncs by calling pbjs.triggerUserSyncs(). Default: false.
        */
       readonly enableOverride?: boolean;
-<<<<<<< HEAD
-=======
 
       readonly userIds?: UserIdProvider[];
     }
@@ -341,7 +335,6 @@
         };
         /** Allows init error handling */
         readonly callback?: ((result: any) => void);
->>>>>>> 89405ca1
     }
 
     export interface IDigitTrustProvider extends IUserIdProvider<IDigitTrustProviderParams, 'digitrust'> { }
