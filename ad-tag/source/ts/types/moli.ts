import { googletag } from './googletag';
import { prebidjs } from './prebidjs';
import { IModule, ModuleMeta } from './module';
import { IAssetLoaderService } from '../util/assetLoaderService';
import { ConfigureStep, InitStep, PrepareRequestAdsStep } from '../ads/adPipeline';
import {
  AdSlot,
  AdUnitPathVariables,
  GoogleAdManagerKeyValueMap,
  GoogleAdManagerSlotSize,
  MoliConfig,
  ResolveAdUnitPathOptions
} from './moliConfig';

export namespace Moli {
  export type MoliCommand = (moli: MoliTag) => void;

  /**
   * ## Production
   *
   * The production environment enables all requests to DFP / Prebid / A9
   * and other 3rd party module the ad tag may provide.
   *
   * This environment needs to be set if the ad tag should be used live.
   *
   * ## Test
   *
   * The test environment disables all calls to external services and instead
   * renders placeholder in all available ad slots.
   *
   * This environment is recommended for early testing to get some visual feedback.
   *
   */
  export type Environment = 'production' | 'test';

  /**
   * # Moli Ad Tag
   *
   * This defines the publisher facing API. When the ad tag is configured in _publisher mode_, which means it doesn't fire
   * `requestAds()` immediately after being loaded, publishers can customize the integration.
   *
   *
   * ## Usage
   *
   * The general usage pattern is like `gpt` or `prebid`. If the ad tag is not yet available, commands can be pushed to
   * a que that will eventually be processed.
   *
   * @example minimal example on how to request ads
   *
   * ```
   * window.moli = window.moli || { que: [] };
   * window.moli.que.push(function(moliAdTag) {
   *   moliAdTag.requestAds()
   * });
   * ```
   *
   * @see [[state]] module for more information on how molis internal flow works
   * @see [[behaviour]] module for more information on slot loading behaviour
   * @see [[consent]] module for more information on GDPR / DSVGO configuration options
   * @see [[reporting]] module for more information on how access metrics provided by moli
   * @see [[MoliLogger]] on how to configure your own logging with moli
   *
   */
  export interface MoliTag {
    /**
     * Queue for async loading and processing
     */
    que: {
      /**
       * Push a single command into the queue.
       *
       * @param cmd
       */
      push(cmd: MoliCommand): void;
    };

    /**
     * the moli ad tag library version
     */
    version: string;

    /**
     * Set a key value. Can be used in DFP or prebid bids configuration.
     * @param key
     * @param value
     */
    setTargeting(key: string, value: string | string[]): void;

    /**
     * Adds a label to the static label list.
     * @param label to be added
     */
    addLabel(label: String): void;

    /**
     * Sets new ad unit path variables.
     * @param variables
     */
    setAdUnitPathVariables(variables: AdUnitPathVariables): void;

    /**
     * Resolves an ad unit path by replacing the ad unit path variables.
     * Optionally the networkChildId can be removed.
     *
     * @param adUnitPath the ad unit path that may contain variables in the form of `{variable name}`
     * @param options configure resolving behaviour
     */
    resolveAdUnitPath(adUnitPath: string, options?: ResolveAdUnitPathOptions): string;

    /**
     * Set a custom logger that should be used for logging.
     *
     * @param logger
     * @see [[MoliLogger]]
     */
    setLogger(logger: MoliLogger): void;

    /**
     * Set the beforeRequestAds hook, which is triggered before the ads are being requested
     * with the final [[Moli.MoliConfig]].
     *
     * @param callback
     */
    beforeRequestAds(callback: (config: MoliConfig) => void): void;

    /**
     * Set the afterRequestAds hook, which is triggered after the ads have been requested.
     * The callback will receive the name of the new state the ad tag has.
     *
     * @param callback
     */
    afterRequestAds(callback: (state: state.AfterRequestAdsStates) => void): void;

    /**
     * Register a module to configure publisher specific behaviour. This API is not for external
     * usage. All list of modules can be received from highfivve.
     *
     * @param module
     */
    registerModule(module: IModule): void;

    /**
     * **WARNING**
     * This method is called by the ad tag and can only be called once. If the publisher calls
     * `configure` then the ad configuration provided by the ad tag may not be used.
     *
     *
     * @param config the ad configuration
     * @returns a promise which resolves when the content of all eagerly initialized slots are loaded
     */
    configure(config: MoliConfig): void;

    /**
     * Start requesting ads as soon as the tag has been configured.
     *
     * The behaviour differs if `spa.enabled: true`
     */
    requestAds(): Promise<
      state.IConfigurable | state.ISinglePageApp | state.IFinished | state.IError
    >;

    /**
     * Refresh the given ad slot as soon as possible.
     *
     * This is only possible for ad slots with a `manual` loading behaviour.
     *
     * Ad slots are batched until requestAds() is being called. This reduces the amount of requests made to the
     * ad server if the `refreshAdSlot` calls are before the ad tag is loaded.
     *
     * ## Usage
     *
     * Refreshing a single ad slot that has loading behaviour `manual`.
     *
     * ```javascript
     * moli.refreshAdSlots(['content_1']);
     * ```
     *
     * Refreshing multiple ad slots that have loading behaviour `manual`.
     *
     * ```javascript
     * moli.refreshAdSlots(['content_1', 'content_2']);
     * ```
     *
     * Refreshing a single ad slot that has loading behaviour `backfill` with custom options.
     *
     * ```javascript
     * moli.refreshAdSlots(['content_1'], { loaded: 'backfill' });
     * ```
     *
     * @param domId - identifies the ad slot or ad slots
     * @param options - optional options to override the default refreshing behaviour
     */
    refreshAdSlot(
      domId: string | string[],
      options?: RefreshAdSlotsOptions
    ): Promise<'queued' | 'refreshed'>;

    /**
     * Copy the configuration of a slot with an `infinite` loading behaviour and add it to a slot with the given domId.
     * Refresh the created ad slot as soon as possible afterwards.
     *
     * Ad slots are batched until requestAds() is being called. This reduces the amount of requests made to the
     * ad server if the `refreshInfiniteAdSlot` calls are before the ad tag is loaded.
     *
     * -----------------------------------------------------------------------------------------------------------------
     *
     * This API is mostly used in combination with the lazy-loading module that identifies slots
     * which should be treated as infinite ad units with the help of a given CSS selector.
     *
     * The publisher needs to make sure:
     * - all infinite ad units are already in the DOM
     * - all infinite ad units in the DOM have the same CSS class/attribute (no domId needed, it will be set automatically in a sequential order)
     *
     * Requirements in the ad tag:
     * - the corresponding CSS selector is used as `selector` in the configuration of the one ad slot that has an `infinite` laading behavior
     * - the same CSS selector is used in the lazy-loading module
     *
     * @param domId - the domId of the newly created ad slot
     * @param idOfConfiguredSlot - the domId of the configured ad slot with an `infinite` loading behaviour whose config should be copied
     */

    refreshInfiniteAdSlot(
      domId: string,
      idOfConfiguredSlot: string
    ): Promise<'queued' | 'refreshed'>;

    /**
     * Refresh the given bucket as soon as possible.
     *
     * This is only possible for ad slots with a `manual` loading behaviour and bucket is enabled
     *
     * Ad slots in buckets are batched until requestAds() is being called. This reduces the amount of requests made to the
     * ad server if the `refreshAdSlot` calls are before the ad tag is loaded.
     *
     * @param bucket - identifies the bucket
     */
    refreshBucket(bucket: string): Promise<'queued' | 'refreshed'>;

    /**
     * Refresh the given bucket as soon as possible.
     *
     * This is only possible for ad slots with a `manual` loading behaviour and bucket is enabled
     *
     * Ad slots in buckets are batched until requestAds() is being called. This reduces the amount of requests made to the
     * ad server if the `refreshAdSlot` calls are before the ad tag is loaded.
     *
     * @param bucket - identifies the bucket
     */
    refreshBucket(bucket: string): Promise<'queued' | 'refreshed'>;

    /**
     * Returns the  current state of the configuration. This configuration may not be final!
     * If you need to access the final configuration use the `beforeRequestAds` method to configure
     * a callback.
     *
     *
     * @returns the configuration used to initialize the ads. If not yet initialized, null.
     * @see [[beforeRequestAds]]
     */
    getConfig(): MoliConfig | null;

    /**
     * @returns the current state name
     */
    getState(): state.States;

    /**
     * @returns meta information about the active moli modules
     */
    getModuleMeta(): Array<ModuleMeta>;

    /**
     * Open the moli debug console.
     *
     * Request the debug bundle and start the debug mode.
     * @param path - [optional] full path to the moli debug script.
     */
    openConsole(path?: string): void;

    /**
     * @return the asset loader service that is used to fetch additional assets / resources
     */
    getAssetLoaderService(): IAssetLoaderService;
  }

  /**
   * ## Refresh Ad Slot Options
   *
   * You can override the default refreshing behaviour with this object. The ad tag has some default behaviours that
   * try to prevent fraudulent or unwanted behaviour. This object allows you to override those behaviours.
   *
   * 1. Refreshing eager slots
   * 2. Refreshing backfill slots
   *
   */
  export interface RefreshAdSlotsOptions {
    /**
     * By default, only ad slots with loading behaviour `manual` are refreshed. You can override this behaviour by
     * specifying the loading behaviour here. This serves two uses cases
     *
     * 1. Refreshing `eager` slots. This is useful if you have a eager slot, but it may be refreshed later by a user actions,
     *    e.g. a filter selection
     * 2. Refreshing `backfill` slots. Those slots are never refreshed by default, but you can force a refresh with this option.
     *
     * @default `'manual'`
     */
    readonly loaded?: Exclude<behaviour.ISlotLoading['loaded'], 'infinite'>;
  }

  /**
   *
   * ## State transitions
   *
   * The state machine is defined as:
   *
   * ```
   *                                                                                   setXYZ / addXYZ
   *                                                                                   requestAds()
   *
   *                                                                                   +----------+
   *                                                                                   |          |
   *                                                                                   |          |
   *                                                                                   |          v
   *                                                                                   |
   *                                         +------------+     requestAds()     +-----+-------------------------+
   *                                         |            |                      |                               |
   *                                         | configured |  +---------------->  | Single Page App               |
   *                                         |            |                      | spa-requestAds / spa-finished |
   *                                         +------------+                      +-------------------------------+
   *
   *                                               ^
   *                                               |
   *                                               |  enableSinglePageApp()
   *                                               |                                        ads ok        +----------+
   *                                               |                                                      |          |
   *                                               |                                     +------------>   | finished |
   *                                               +                                     |                |          |
   *                                                                                     |                +----------+
   * +--------------+    configure(config)   +------------+      requestAds()     +------+-----+
   * |              |                        |            |                       |            |
   * | configurable |  +-------------------> | configured |  +----------------->  | requestAds |
   * |              |                        |            |                       |            |
   * +--------------+                        +------------+                       +------+-----+
   *                                                                                     |                +----------+
   *   +         ^                            +         ^                                |                |          |
   *   |         |                            |         |                                +------------->  | error    |
   *   +  setXYZ +                            +  setXYZ +                                                 |          |
   *      addXYZ                                 addXYZ                                     ads not ok    +----------+
   *
   * ```
   *
   * Each state has allowed operations and transitions
   *
   * ### Configurable state
   *
   * In this state the ad tag can be customized. All `getXYZ` and `addXYZ` methods
   * can be called.
   *
   *
   * * `addXYZ` - with transition `configurable -> configurable`
   * * `setXYZ` - with transition `configurable -> configurable`
   * * `configure` - with transition `configurable ->  configured`
   *    Sets the main configuration. Changes can still be made.
   * * `requestAds` - with transition `configurable -> configurable`
   *   After `moli.configure` has been called, ads will be requested immediately.
   *
   * ### Configured state
   *
   * The main ad configuration has been set. `moli.getConfig` now returns the current
   * configuration.
   *
   * * `addXYZ` - with transition `configured -> configured`
   * * `setXYZ` - with transition `configured -> configured`
   * * `requestAds` - with transition `configured -> requestAds`.
   *   No changes are allowed anymore
   *
   *
   * ### RequestAds state
   *
   * No changes are allowed anymore. The configuration is frozen. All `addXYZ` and `setXYZ`
   * calls will fail.
   *
   * Two state transitions will happen:
   *
   * 1. After all ads have been loaded successfully: `requestAds -> finished`
   * 1. After an error during ad loading: `requestAds -> error`
   *
   * ### Single Page App state
   *
   * In this state the ad tag allows to call `requestAds()` multiple times. The ad tag state will
   * remain `spa` if there are no errors. Note that `requestAds()` call is only allowed if the
   * `window.location.href` has changed. This is a safety guard against unwanted ad fraud behaviour.
   *
   * KeyValues and Labels are handled depending on their source:
   *
   * - keyValues and labels from the static configuration shipped with the ad tag persist.
   * - keyValues and labels configured via `setTargeting(...)` and `addLabel(...)` are only valid
   *   for the next `requestAds()` call and will be cleaned afterwards.
   *
   *
   * Supported loading behaviours is `eager`.
   *
   * #### Integration
   *
   * Single page applications are quite more complex than purely server-side-rendered websites. We have
   * a set of APIs at our disposal to deal with that.
   **
   * Slots that are **server-side rendered** and never removed. Examples for this there are header area slots
   *    that are part of the generic page layout that does not change on any page.
   *    *Configuration:* Use the `eager` loading behaviour.
   *
   * Eager slots (configuration 1) don't need any special handling as the DOM element is present when the
   * site is being delivered and everything works as if it weren't a single page app.
   *
   * ### Finished state
   *
   * All ads have been successfully loaded.
   *
   * ### Error state
   *
   * An error occurred while were being loaded.
   *
   */
  export namespace state {
    export type States =
      | 'configurable'
      | 'configured'
      | 'spa-finished'
      | 'spa-requestAds'
      | 'requestAds'
      | 'finished'
      | 'error';

    /**
     * Models `refreshInifiniteAdSlot` calls before ads are being requested
     */
    export type IRefreshInfiniteSlot = {
      /**
       * the newly created domID by the infinite slot loading behaviour.
       * This ID can be used to reference the ad slot in the config in the
       * ad pipeline context config.
       */
      readonly artificialDomId: string;

      /**
       * the domID that references the slot configuration in the original
       * config.
       */
      readonly idOfConfiguredSlot: string;
    };

    /**
     * Base interface for all states.
     */
    export interface IState {
      readonly state: States;
      /**
       * Contains stripped-down meta information about all added modules.
       */
      readonly moduleMeta: Array<ModuleMeta>;
    }

    export interface IConfigurable extends IState {
      readonly state: 'configurable';

      // changeable configuration options

      /**
       * If set to true, initializes the ad tag as soon as the ad configuration has been set.
       * If set to false, nothing will initialize until `moli.initialize` is called
       */
      initialize: boolean;

      /**
       * Additional key-values. Insert with
       *
       * @example
       * window.moli.que.push(function(moli) => {
       *   moli.setTargeting(key, value);
       * });
       *
       */
      keyValues: GoogleAdManagerKeyValueMap;

      /**
       * Additional labels. Insert with
       *
       * @example
       * window.moli.que.push(function(moli) => {
       *   moli.addLabel('foo');
       * });
       */
      labels: string[];

      /**
       * Contains the list of modules that need to be initialized
       */
      modules: IModule[];

      /**
       * Custom logger
       */
      logger?: MoliLogger;

      /**
       * Add hooks on specific state changes.
       */
      hooks: IHooks;

      /**
       * A list of ad slots that should be refreshed
       */
      readonly refreshSlots: string[];

      /**
       * A list of infinite ad slots that should be refreshed
       */
      readonly refreshInfiniteSlots: IRefreshInfiniteSlot[];

      /**
       * An object of ad unit path variables
       */
      adUnitPathVariables: AdUnitPathVariables;
    }

    /**
     * The ad configuration has been set
     */
    export interface IConfigured extends IState {
      readonly state: 'configured';

      /**
       * The original configuration from the ad tag itself. We can use this configuration to
       *
       * - generate a diff for the additions made by the publisher
       * - use this to preserve static targeting values in single application mode
       */
      readonly configFromAdTag: MoliConfig;

      /**
       * Changeable configuration if other settings have been pushed into the que.
       */
      config: MoliConfig;

      /**
       * Contains the list of modules that need to be initialized
       */
      modules: IModule[];

      /**
       * Add hooks on specific state changes.
       */
      hooks: IHooks;

      /**
       * Custom logger
       */
      logger?: MoliLogger;

      /**
       * A list of ad slots that should be refreshed
       */
      readonly refreshSlots: string[];

      /**
       * A list of infinite ad slots that should be refreshed
       */
      readonly refreshInfiniteSlots: IRefreshInfiniteSlot[];
    }

    /**
     * Moli should be initialized. This can only be done from the "configured" state.
     *
     * If moli is in the "configurable" state, the `initialize` flag will be set to true
     * and moli is initialized once it's configured.
     */
    export interface IRequestAds extends IState {
      readonly state: 'requestAds';

      /**
       * Configuration is now immutable
       */
      readonly config: MoliConfig;
    }

    /**
     * Publisher enabled the single page application mode.
     */
    export interface ISinglePageApp extends IState {
      readonly state: 'spa-finished' | 'spa-requestAds';

      /**
       * Additional key-values. Insert with
       *
       * @example
       * window.moli.que.push(function(moli) => {
       *   moli.setTargeting(key, value);
       * });
       *
       * These will be truncated every time ads are going to be refreshed.
       *
       */
      keyValues: GoogleAdManagerKeyValueMap;

      /**
       * Additional labels. Insert with
       *
       * @example
       * window.moli.que.push(function(moli) => {
       *   moli.addLabel('foo');
       * });
       *
       * These will be truncated every time ads are going to be refreshed.
       */
      labels: string[];

      adUnitPathVariables: AdUnitPathVariables;

      /**
       * Hooks configured by the user
       */
      hooks: IHooks;

      /**
       * A list of ad slots that should be refreshed
       */
      readonly refreshSlots: string[];

      /**
       * A list of infinite ad slots that should be refreshed
       */
      readonly refreshInfiniteSlots: IRefreshInfiniteSlot[];

      /**
       * The original configuration from the ad tag itself. We can use this configuration to
       *
       * - generate a diff for the additions made by the publisher
       * - use this to preserve static targeting values in single application mode
       */
      readonly configFromAdTag: MoliConfig;

      /**
       * Immutable configuration. This is the same configuration returned by
       * the initialized Promise.
       */
      readonly config: MoliConfig;

      /**
       * stores the information if the moli ad tag is configured yet
       */
      readonly initialized: Promise<MoliConfig>;

      /**
       * the current href. The ad tag checks that `requestAds()` is only called once
       * per href otherwise it will throw an error as `requestAds()` is only allowed
       * once per page.
       */
      readonly href: string;
    }

    /**
     * Moli has finished loading.
     */
    export interface IFinished extends IState {
      readonly state: 'finished';

      /**
       * Configuration is now immutable
       */
      readonly config: MoliConfig;
    }

    /**
     * Moli has finished loading.
     */
    export interface IError extends IState {
      readonly state: 'error';

      /**
       * Configuration is now immutable
       */
      readonly config: MoliConfig;

      /**
       * the error. Should  be readable for a key accounter and a techi.
       */
      readonly error: any;
    }

    /**
     * All valid states
     */
    export type IStateMachine =
      | IConfigurable
      | IConfigured
      | ISinglePageApp
      | IRequestAds
      | IFinished
      | IError;

    export type AfterRequestAdsStates = Extract<
      state.States,
      'finished' | 'error' | 'spa-finished'
    >;

    /**
     * Callback function executed before ads are being requested.
     * DOM is ready at this point.
     */
    export type BeforeRequestAdsHook = (config: MoliConfig) => void;

    export interface IHooks {
      /**
       * This function is triggered before the state changes to `requestAds`.
       *
       * ## Use cases
       *
       * Use this hook if you need to access the final [[Moli.MoliConfig]].
       *
       * @param config - the final [[Moli.MoliConfig]]
       */
      readonly beforeRequestAds: BeforeRequestAdsHook[];

      /**
       * This function is triggered after `requestAds()` is being called and the ad tag
       * state is
       *
       * - `finished`
       * - `error`
       * - `spa`
       *
       * ## Use cases
       *
       * Use this hook if you need to trigger certain events, when all the ad slots are fully configured.
       * For example if you can load some lazy slots immediately in certain situations and want to fire
       * the trigger event as soon as possible.
       *
       * @example
       * ```
       * window.moli.que.push(function(moliAdTag) {
       *    moliAdTag.afterRequestAds((state) => {
       *       if(state === 'finished') {
       *         triggerLazyLoadingEvents();
       *       }
       *    });
       *
       *    // trigger ads
       *    moliAdTag.requestAds();
       * });
       * ```
       *
       */
      readonly afterRequestAds: Array<(state: AfterRequestAdsStates) => void>;
    }
  }

<<<<<<< HEAD
  export type FilterSupportedSizes = (
    givenSizes: GoogleAdManagerSlotSize[]
  ) => GoogleAdManagerSlotSize[];
=======
  export interface MoliConfig {
    /**
     * Configure the environment the ad tag should use.
     *
     * The default environment is `production` as we have a very conservative way of deploying
     * applications.
     *
     * default: 'production'
     * @see [[Environment]]
     */
    readonly environment?: Environment;

    /**
     * default is `gam`
     */
    readonly adServer?: AdServer;

    /**
     * Set the domain on which this ad tag runs. This should be the "top private domain", which is the `subdomain` + `public prefix`.
     * The notion "top private domain" comes from the Google Guava library.
     *
     * In general, it's recommended to set the domain in the ad tag configuration. As a fallback, the ad tag tries to
     * extract the top private domain, but with a very limited implementation. This also fails if the ad tag is called
     * on other domains such as google.transl or in iframe integrations.
     *
     * ## Ad Unit Path Variables
     *
     * The `domain` will be used in the `adUnitPathVariables`. A domain set via `setAdUnitPathVariables` takes precedences over
     * the ad tag config. If neither `domain` is set in the config, nor provided via `setAdUnitPathVariables`, we make a best
     * effort guess via `window.location.hostname`.
     *
     * ## Label
     *
     * If set, the `domain` will also be added as a label.
     *
     * ## Why ?
     *
     * The `domain` is part of the ad unit path and used for targeting certain bidders that work on a per-domain basis.
     *
     * ## Examples
     *
     * - `example.com` - the most common domain
     * - `example.co.uk` - some country TLDs span the last two segments
     * - `myblog.github.io` - github.io is a public suffix and subdomains are separate domains
     * - `my-sub-domain.my-domain.com` - my domain is not in the publc_suffix_list.dat , but I still use subdomains for different sites
     *
     * @see https://www.npmjs.com/package/parse-domain npm package for root domain parsing
     * @see https://publicsuffix.org/list/public_suffix_list.dat a list of all public suffixes
     * @see https://github.com/google/guava/wiki/InternetDomainNameExplained detailed explanation for TLD, public suffix and registry suffix
     */
    readonly domain?: string;

    /** all possible ad slots */
    readonly slots: AdSlot[];

    /**
     * Optional configuration for single page
     */
    readonly spa?: SinglePageAppConfig;

    /** supply chain object */
    readonly schain: schain.SupplyChainConfig;

    /** optional key-value targeting for DFP */
    targeting?: Targeting;

    /**
     * Label configuration to support "responsive" ads.
     * This is an alternative solution to custom () => DfpSlotSize[] functions and is taken
     * from prebid.js.
     *
     * https://prebid.org/dev-docs/publisher-api-reference.html#setConfig-Configure-Responsive-Ads
     */
    labelSizeConfig?: LabelSizeConfigEntry[];

    consent?: consent.ConsentConfig;

    /** optional prebid configuration */
    readonly prebid?: headerbidding.PrebidConfig;

    /** Amazon A9 headerbidding configuration */
    readonly a9?: headerbidding.A9Config;

    /**
     * Configure optimization through the global auction context
     */
    readonly globalAuctionContext?: auction.GlobalAuctionContextConfig;

    readonly modules?: modules.ModulesConfig;

    /**
     * Reporting configuration
     */
    reporting?: reporting.ReportingConfig;

    /**
     * AdPipeline configuration
     */
    pipeline?: pipeline.PipelineConfig;

    /**
     * Configure bucketing behaviour
     */
    buckets?: bucket.GlobalBucketConfig;

    /** configurable logger */
    logger?: MoliLogger;
  }

  /**
   * Add targeting information from the ad tag. Usually these are static values.
   * Dynamic values should be added via the MoliTag API `setTargeting(key, value)` or `addLabel(label)`.
   */

  export type AdUnitPathVariables = {
    [key: string]: string;
  };

  /**
   * Parameters to configure the resolve function
   */
  export type ResolveAdUnitPathOptions = {
    /**
     * If set to true then the networkChildId will be removed from the ad unit path.
     * E.g.
     *
     * ```
     * /123,456/content_1`
     * ```
     *
     *
     *
     * ```
     * /123/content_1`
     * ```
     *
     * default: `false`
     */
    readonly removeNetworkChildId?: boolean;
  };

  export interface Targeting {
    /** static or supplied key-values */
    readonly keyValues: DfpKeyValueMap;

    /**
     * A list of key-value keys that should not be sent to the ad manager.
     * This setting is not yet configurable via API as this should be static
     * and defined in the ad tag.
     */
    readonly adManagerExcludes?: string[];

    /** additional labels. Added in addition to the ones created by the sizeConfig. */
    readonly labels?: string[];

    /** ad unit path variables */
    adUnitPathVariables?: AdUnitPathVariables;
  }

  /**
   * Additional configuration for single page application publishers.
   */
  export interface SinglePageAppConfig {
    /**
     * Set to true if this publisher has a single page application.
     */
    readonly enabled: boolean;

    /**
     * If set to `false`, `requestAds` will not destroy all existing ad slots,
     * but only the ones being requested.
     *
     * Use with caution and test properly.
     *
     * ## Use cases
     *
     * This setting can be used for publishers that have more "static" ad slots, like
     * mobile sticky, footer ad or skyscraper that should not be destroyed on every page navigation
     * and that have users that navigation a lot on the page, e.g. swiping through images or profiles.
     * With this setting the more persistent ad slots are refreshed through ad reload or timed by the
     * publisher, while other content positions are refreshed on navigation.
     *
     * @default true
     */
    readonly destroyAllAdSlots?: boolean;

    /**
     * If set to `href`
     * - the ad tag will only allow one `requestAds` call per `href`
     * - requires `moli.requestAds()` to be called once per page, otherwise `moli.refreshAdSlot` will queue calls
     *
     * All available options are:
     * - `href` - the ad tag will only allow one `requestAds` call per `href`
     * - `path` - the ad tag will only allow one `requestAds` call per `path`
     * - `none` - the ad tag will allow multiple `requestAds` calls
     *
     * ## Use cases
     *
     * The default is `true` to ensure that subsequent `refreshAdSlot` calls are queued and not executed, if the URL
     * has already changed. This ensures that the `requestAds()` call has cleaned up all ad slots and state before
     * loading new ones.
     *
     * However, there are publishers that change the URL, e.g. for putting filter settings into the query and do not
     * call `moli.requestAds()`, because that's not a page change.
     *
     * @default true
     */
    readonly validateLocation: 'href' | 'path' | 'none';
  }

  /**
   * ## SizeConfig entry
   *
   * Configure sizes based on media queries for a single `IAdSlot`.
   *
   * This is the most complex part of a publisher ad tag setup. The size config defines
   *
   * - if an ad slot is loaded
   * - what sizes are requested
   *
   * This slot only supports the `mediaQuery` and `sizesSupported` property.
   * `labels` can only be defined globally as these can and should always be unique,
   * while the `sizesSupported` may overlap due to overlapping media queries.
   *
   * Example for overlapping configuration:
   *
   * ```typescript
   * [{
   *   // mobile devices support a medium rectangle
   *   mediaQuery: (max-width: 767px),
   *   sizesSupported: [[300,250]]
   * }, {
   *   // desktop sidebar supports medium rectangle
   *   mediaQuery: (min-width: 768px),
   *   sizesSupported: [[300,250]]
   * }]
   * ```
   *
   * This result in `[[300,250]]` being always supported, which may not be something you want.
   *
   * ### Using labels
   *
   * If you have the same slot on different page types with a different layout you can differentation size configs
   * via two properites
   *
   * - `labelAll` - all labels need to be present if this size config should be applied
   * - `labelNone` - none of the labels must be present if this size config should be applied
   *
   * ```typescript
   * [{
   *   // mobile devices support a medium rectangle
   *   mediaQuery: (max-width: 767px),
   *   labelAll: ['homepage'],
   *   sizesSupported: [[728,90]]
   * }, {
   *   // desktop sidebar supports medium rectangle
   *   mediaQuery: (min-width: 768px)
   *   labelNone: ['homepage']
   *   sizesSupported: [[728,90], [900,250]]
   * }]
   * ```
   *
   * ## Prebid API
   *
   * The API is identical to the Prebid size config feature. However, we do not pass the
   * size config down to prebid as we already apply the logic at a higher level. We only
   * pass the `labels` to the`requestBids({ labels })` call. Sizes are already filtered.
   *
   *
   * @see [Configure-Responsive-Ads](https://prebid.org/dev-docs/publisher-api-reference.html#setConfig-Configure-Responsive-Ads)
   * @see [Conditional Ad Units](https://prebid.org/dev-docs/conditional-ad-units.html)
   * @see [Size Mapping](https://prebid.org/dev-docs/examples/size-mapping.html)
   * @see [requestBids with labels](https://prebid.org/dev-docs/publisher-api-reference.html#module_pbjs.requestBids)
   */
  export interface SizeConfigEntry<Label = string> {
    /** media query that must match if the sizes are applicable */
    readonly mediaQuery: string;

    /** optional array of labels. All labels must be present if the sizes should be applied */
    readonly labelAll?: Label[];

    /** optional array of labels. All labels must **not** be present if the sizes should be applied */
    readonly labelNone?: Label[];

    /** static sizes that are support if the media query matches */
    readonly sizesSupported: DfpSlotSize[];
  }

  export interface LabelSizeConfigEntry {
    /** media query that must match if the labels are applicable */
    readonly mediaQuery: string;

    /** labels that are available if the media query matches */
    readonly labelsSupported: string[];
  }

  export type IPosition =
    | 'in-page'
    | 'out-of-page'
    | 'out-of-page-interstitial'
    | 'out-of-page-top-anchor'
    | 'out-of-page-bottom-anchor';

  export interface AdSlot {
    /** id for the ad slot element */
    readonly domId: string;

    /** dfp adUnit path for this slot */
    readonly adUnitPath: string;

    /** the sizes for this ad slot */
    readonly sizes: DfpSlotSize[];

    /**
     * Configure the ad slot position
     *
     * - `in-page` is the standard display ad
     * - `out-of-page` uses the `defineOutOfPageSlot` API
     * - `out-of-page-interstitial` - `googletag.enums.OutOfPageFormat.INTERSTITIAL`
     * - `out-of-page-top-anchor` - `googletag.enums.OutOfPageFormat.TOP_ANCHOR`
     * - `out-of-page-bottom-anchor` - `googletag.enums.OutOfPageFormat.BOTTOM_ANCHOR`
     *
     * @see [Display anchor ad](https://developers.google.com/publisher-tag/samples/display-anchor-ad)
     * @see [OutOfPageFormat](https://developers.google.com/publisher-tag/reference#googletag.enums.OutOfPageFormat)
     *
     */
    readonly position: IPosition;

    /** configure how and when the slot should be loaded */
    readonly behaviour: behaviour.SlotLoading;

    /**
     * Conditionally select the ad unit based on labels.
     * Labels are supplied by the sizeConfig object in the top level moli configuration.
     *
     * The API and behaviour matches the prebid API.
     * - [Configure-Responsive-Ads](https://prebid.org/dev-docs/publisher-api-reference.html#setConfig-Configure-Responsive-Ads)
     * - [Conditional Ad Units](https://prebid.org/dev-docs/conditional-ad-units.html)
     * - [Size Mapping](https://prebid.org/dev-docs/examples/size-mapping.html)
     */
    readonly labelAny?: string[];
    readonly labelAll?: string[];

    /**
     * Size configuration to support "responsive" ads.
     *
     * The implementation matches the prebid.js specification for responsive ads.
     * However, this information is not passed to prebid. The ad tag already takes
     * care of filtering sizes.
     *
     * @see [prebid configure responsive ads](https://docs.prebid.org/dev-docs/publisher-api-reference/setConfig.html#setConfig-Configure-Responsive-Ads)
     */
    readonly sizeConfig: SizeConfigEntry[];

    /**
     * Supplementary gpt configuration.
     * Gpt is always configured, regardless of the existence of this configuration.
     */
    readonly gpt?: gpt.GptAdSlotConfig;

    /** an optional prebid configuration if this ad slot can also be used by prebid SSPs */
    readonly prebid?: headerbidding.PrebidAdSlotConfigProvider;

    /** optional a9 configuration if this ad slot can also be used by a9 */
    readonly a9?: headerbidding.A9AdSlotConfig;

    /**
     * If true this ad slot will be refreshed if a window.postMessage event is being sent from
     * a creative identifying the ad slot by domId. In additional key value `passback:true` will
     * be set indicating this is a passback request. The rest of the key-values will be untouched
     * keeping the prebid / a9 auction key-values.
     *
     *
     * ## Example creative snippet
     *
     * This is an example of how a passback function could look like in a creative.
     * Note that you can either use the `adUnitPath` or the `domId` of the slot.
     *
     * `adUnitPath` is not yet fully supported, when using variables in the ad unit path.
     *
     * ```
     * var passbackCallback = function() {
     *   var request = JSON.stringify({
     *     type: 'passback',
     *     adUnitPath: '%%ADUNIT%%' ,
     *     passbackOrigin: '[ADVERTISER-NAME]'
     *   });
     *   try {
     *     // first try to post a message on the top most window
     *     window.top.postMessage(request, '*');
     *   } catch (_) {
     *     // best-effort postMessage
     *     window.postMessage(request, '*');
     *   }
     * }
     * ```
     *
     * Default is `false`
     */
    readonly passbackSupport?: Boolean;
  }

  export type FilterSupportedSizes = (givenSizes: DfpSlotSize[]) => DfpSlotSize[];
>>>>>>> 1545df79

  /**
   * Combines the moli slot configuration (`Moli.AdSlot`) along with the actual `googletag.IAdSlot` definition.
   *
   * This model lets you work with the materialized slot (`googletag.IAdSlot`), while having access to the
   * configuration settings from the `Moli.AdSlot` definition.
   *
   * It also contains meta information that are being added in the `prepareRequestAds` phase.
   */
  export interface SlotDefinition<S extends AdSlot = AdSlot> {
    /** The moli adSlot configuration */
    readonly moliSlot: S;

    /** A function from the slot-local sizeConfig provided to filter the sizes provided by the slot */
    readonly filterSupportedSizes: FilterSupportedSizes;

    /** The actual dfp slot returned by `googletag.defineSlot` or `googletag.defineOutOfPageSlot` */
    readonly adSlot: googletag.IAdSlot;

    /**
     * An optional price rule associated with this ad slot.
     *
     * This may be added by some step in the prepareRequestAds phase.
     */
    priceRule?: yield_optimization.PriceRule;
  }

  /** header bidding types */
  export namespace headerbidding {
    /**
     * Context for creating a dynamic `PrebidAdSlotConfig`. Grants access to certain values
     * from the `MoliConfig` to configure prebid bidder params.
     *
     * **Use cases**
     *
     * * key-value targeting in prebid params
     *
     */
    export interface PrebidAdSlotContext {
      /**
       * Access key-values
       */
      readonly keyValues: GoogleAdManagerKeyValueMap;

      /**
       * Floor price in EUR
       *
       * @deprecated use `priceRule?.floorprice` instead
       */
      readonly floorPrice: number | undefined;

      /**
       * A unified pricing rule if available for this ad slot
       */
      readonly priceRule?: yield_optimization.PriceRule | undefined;

      /**
       * all supported labels
       */
      readonly labels: string[];

      /**
       * true if `labels` does not contain 'desktop'
       */
      readonly isMobile: boolean;
    }

    /**
     * A `PrebidListener` configuration can either be created
     *
     * - as a static value
     * - from a function which takes a `PrebidListenerContext`
     */
    export type PrebidListenerProvider =
      | PrebidListener
      | ((context: PrebidListenerContext) => PrebidListener);

    /**
     * Object with additional listeners to customize the prebid behaviour.
     *
     * ## `preSetTargetingForGPTAsync` listener
     *
     * Allow to react during the `bidsBackHandler` is being called and add
     * additional behaviour before the DFP key values have been set.
     *
     * **Use case**
     *
     * Special formats like the wallpaper/skin ad from just premium may require
     * removing other ad slots.
     *
<<<<<<< HEAD
=======
     * This delays the ad request until a certain `trigger` is called. Use cases for this setting:
     *
     * 1. Show an ad slot when a certain element is visible
     * 2. Show an ad slot when a user performs a certain action (e.g. clicks a button)
     * 3. Show an ad slot only under certain conditions (e.g. x number of elements available)
     *
     * [DFP also offers a lazy loading feature](https://developers.google.com/doubleclick-gpt/reference#googletag.PubAdsService_enableLazyLoad), which
     * only covers the first use case.
     */
    export interface ISlotLoading {
      readonly loaded: 'eager' | 'manual' | 'infinite' | 'backfill';

      /**
       * Defines a bucket in which this slot should be loaded. This allows to publishers to configured a set of ad
       * slots that should run in a separate auction. This can have positive revenue impacts on some prebid partners
       * that bid poorly if too many placements are requested at once.
       *
       * Even though this property is available on all loading behaviours only `eager` have an effect as these are loaded immediately.
       *
       * All lazy slots are loaded in a separate auction anyway.
       *
       * For slots with a `manual` loading behaviour it's the publishers responsibility to load those in the proper
       * buckets.
       */
      readonly bucket?: string;
    }

    /**
     * An ad slot which is requested during page load.
     * This is the standard behaviour.
     */
    export interface Eager extends ISlotLoading {
      readonly loaded: 'eager';
    }

    /**
     * An ad slot which must be triggered via the `moli.refreshAdSlot` API.
     */
    export interface Manual extends ISlotLoading {
      readonly loaded: 'manual';
    }

    /**
     * The one infinite ad slot whose configuration will be copied if the `moli.refreshInfiniteAdSlot` API is triggered.
     *
     * This is mainly the case in combination with the lazy-loading module which needs a CSS selector
     * to identify the ad slots that should be lazily loaded PLUS get an automatic sequential numbering.
     *
     * Therefore, the `selector` configured here needs to be used in the lazy-loading module configuration. The module
     * looks for fitting HTML elements in the whole document of the browser window and refreshes them lazily using the
     * configuration of the 'infinite' slot.
     *
     * Also, it manages the moli debugger's display of how many infinite slots with the given selector are rendered at the moment.
     *
     * Valid examples (every CSS selector can be used):
     *
     * ```js
     * {
     *   loaded: 'infinite',
     *   selector: '.ad-infinite'
     * }
     * ```
     * or
     *
     * ```js
     * {
     *   loaded: 'infinite',
     *   selector: '[data-js="ad-infinite"]'
     * }
     * ````
     *
     */
    export interface Infinite extends ISlotLoading {
      readonly loaded: 'infinite';
      readonly selector: string;
    }

    /**
     * This loading behaviour describes slots that are loaded through a backfill integration.
     * A backfill slot is never loaded by default and needs to be refreshed manually along with the backfill option set.
     * This is neccessary to differentiate between slots that are loaded manually and slots that are loaded through a backfill integration.
     */
    export interface Backfill extends ISlotLoading {
      readonly loaded: 'backfill';
    }

    /**
     * all available slot loading behaviours.
     */
    export type SlotLoading = Eager | Manual | Infinite | Backfill;

    /** all available triggers for loading behaviours */
    export type Trigger = EventTrigger;

    /**
     * Triggers when a certain event is fired via `dispatchEvent` on window, document, or any other
     * element.
     */
    export interface EventTrigger {
      readonly name: 'event';

      /** the event name */
      readonly event: string;

      /**
       * the source that fires the event.
       * - window
       * - document
       * - or a query selector for a DOM Node
       */
      readonly source: Window | Document | string;
    }
  }

  /** gpt types */
  export namespace gpt {
    /**
     * ## Gpt ad slot configuration
     */
    export interface GptAdSlotConfig {
      /**
       * Sets whether the slot div should be hidden when there is no ad in the slot.
       * Defaults to true.
       *
       * Correlates directly to googletag.IAdSlot.setCollapseEmptyDiv().
       */
      collapseEmptyDiv?: boolean;
    }
  }

  /** header bidding types */
  export namespace headerbidding {
    /**
     * A `PrebidAdSlotConfig` can either be created
     *
     * - as a static value
     * - from a function which takes a `PrebidAdSlotContext`
     *
     * An ad slot config can either be a single value or an array of values.
     * Prebid merges those multiple definitions back into one. This allows size
     * configuration hacks, e.g. for the xaxis prebid integration.
     */
    export type PrebidAdSlotConfigProvider =
      | PrebidAdSlotConfig
      | PrebidAdSlotConfig[]
      | ((context: PrebidAdSlotContext) => PrebidAdSlotConfig)
      | ((context: PrebidAdSlotContext) => PrebidAdSlotConfig[]);

    /**
     * Context for creating a dynamic `PrebidAdSlotConfig`. Grants access to certain values
     * from the `MoliConfig` to configure prebid bidder params.
     *
     * **Use cases**
     *
     * * key-value targeting in prebid params
     *
     */
    export interface PrebidAdSlotContext {
      /**
       * Access key-values
       */
      readonly keyValues: DfpKeyValueMap;

      /**
       * Floor price in EUR
       *
       * @deprecated use `priceRule?.floorprice` instead
       */
      readonly floorPrice: number | undefined;

      /**
       * A unified pricing rule if available for this ad slot
       */
      readonly priceRule?: yield_optimization.PriceRule | undefined;

      /**
       * all supported labels
       */
      readonly labels: string[];

      /**
       * true if `labels` does not contain 'desktop'
       */
      readonly isMobile: boolean;
    }

    /**
     * A `PrebidListener` configuration can either be created
     *
     * - as a static value
     * - from a function which takes a `PrebidListenerContext`
     */
    export type PrebidListenerProvider =
      | PrebidListener
      | ((context: PrebidListenerContext) => PrebidListener);

    /**
     * Object with additional listeners to customize the prebid behaviour.
     *
     * ## `preSetTargetingForGPTAsync` listener
     *
     * Allow to react during the `bidsBackHandler` is being called and add
     * additional behaviour before the DFP key values have been set.
     *
     * **Use case**
     *
     * Special formats like the wallpaper/skin ad from just premium may require
     * removing other ad slots.
     *
>>>>>>> 1545df79
     * @example
     * ```typescript
     *
     * const checkForGumGumWallpaper = (bidResponses: prebidjs.IBidResponseMap): boolean => {
     *   const wallpaperAdSlot = bidResponses['ad-wallpaper']; // select the ad slot by using the DOM ID
     *   // if available during this request
     *   if (wallpaperAdSlot) {
     *      return wallpaperAdSlot.bids.filter((bidResponse: prebidjs.BidResponse) => {
     *          return bidResponse.bidder == 'gumgum' && bidResponse.cpm > 0
     *      }).length !== 0;
     *   }
     *   return false;
     * }
     *
     * const prebidListener = {
     *   preSetTargetingForGPTAsync: (bidResponses: prebidjs.IBidResponsesMap, timedOut: boolean, slotDefinitions: SlotDefinition<AdSlot>[]) => {
     *     if (this.checkForGumGumWallpaper(bidResponses)) {
     *       // finds the googletag.AdSlot and calls googletag.destroySlots([skyScraperSlot]);
     *       this.destroySkyscraperAdUnit(slotDefinitions);
     *     }
     *   }
     * }
     * ```
     */
    export interface PrebidListener {
      /** called in the `bidsBackHandler` before the dfp key-values are being set */
      readonly preSetTargetingForGPTAsync?: (
        bidResponses: prebidjs.IBidResponsesMap,
        timedOut: boolean,
        slotDefinitions: SlotDefinition<AdSlot>[]
      ) => void;
    }

    /**
     * Context for creating a dynamic `PrebidListener` configuration. Grants access to certain values
     * from the `MoliConfig` to configure dynamic behaviour.
     *
     * **Use cases**
     *
     * * key-value targeting for special formats like wallpapers
     *
     */
    export interface PrebidListenerContext {
      /**
       * Access key-values
       */
      readonly keyValues: GoogleAdManagerKeyValueMap;
    }
  }

  export namespace pipeline {
    /**
     * ## Pipeline Config
     *
     * The AdPipeline is the driving data structure behind every ad request. It executes a set of steps in various
     * phases. This additional configuration lets the publisher or modules add new steps to the pipeline.
     *
     */
    export interface PipelineConfig {
      /**
       * Additional initSteps that should be executed in every AdPipeline run.
       */
      readonly initSteps: InitStep[];

      /**
       *  Additional configureSteps that should be executed in every AdPipeline run.
       */
      readonly configureSteps: ConfigureStep[];

      /**
       *  Additional prepareRequestAdsSteps that should be executed in every AdPipeline run.
       */
      readonly prepareRequestAdsSteps: PrepareRequestAdsStep[];
    }
  }

  /**
   * == Yield Optimization ==
   *
   * The system is designed to work with Google Ad Managers _Unified Pricing Rules_. The general idea is that
   * key values are being used to target specific pricing rules per ad unit. The configuration when a pricing rule
   * should be applied can be fetched from an external system to allow dynamic floor price optimizations.
   *
   * @see https://support.google.com/admanager/answer/9298008?hl=en
   * @see yield optimization module
   */
  export namespace yield_optimization {
    export interface PriceRule {
      /**
       * Unique identifier for a pricing rule. This is will be sent as a key_value `upr_id` per ad unit
       * and will trigger the matching unified pricing rule in Google Ad Manager.
       */
      readonly priceRuleId: number;

      /**
       * The model used to determine the price rule
       *
       * - `static`: price rules cohorts in A/B test
       * - `ml`: super clever machine learning
       * - `fixed`: 100% of the traffic gets this fixed price rule
       *
       * If none is provided `static` is used as a fallback
       */
      readonly model?: 'static' | 'ml' | 'fixed';

      /**
       * The floor price CPM in EUR if available.
       */
      readonly floorprice: number;

      /**
       * `true` if this is the main group, which shouldn't be selected for testing.
       *
       * If `false` as key-value can be applied to only select the test cohorts.
       */
      readonly main: boolean;
    }
  }

  /**
   * == Cleanup Module ==
   *
   * Cleans up special formats if enabled (on user navigation and ad reload), especially useful for SPAs.
   *
   * The configs can either provide CSS selectors of the html elements that are part of the special/out-of-page formats and should be deleted
   * or JS as a string that will be evaluated by the module in order to remove these elements.
   *
   * @see cleanup module
   */

  export interface CSSDeletionMethod {
    /**
     * The CSS selectors of the html elements in the DOM that should be removed.
     */
    readonly cssSelectors: string[];
  }

  export interface JSDeletionMethod {
    /**
     * JavaScript code as a string that will be executed as given
     * (and most likely deletes the html elements of the special format).
     */
    readonly jsAsString: string;
  }

  export interface CleanupConfig {
    /**
     * The bidder that offers the special format.
     */
    readonly bidder: string;
    /**
     * The domId of the slot on which the special format runs.
     */
    readonly domId: string;
    /**
     * The method how the special format should be cleaned up.
     */
    readonly deleteMethod: CSSDeletionMethod | JSDeletionMethod;
  }

  export namespace modules {
    export interface CleanupModuleConfig {
      /**
       * Information about whether the cleanup module is enabled or not.
       */
      readonly enabled: boolean;
      /**
       * A list of configurations.
       */
      readonly configs: CleanupConfig[];
    }

    export interface ModulesConfig {
      readonly cleanup?: CleanupModuleConfig;
    }
  }

  /**
   * # Logger interface
   *
   * The default logging implementation uses `window.console` as the output.
   * Publishers may plugin their own logging implementation.
   *
   * ## Usage
   *
   * The ad tag needs to be in _publisher mode_
   *
   * ```
   * window.moli = window.moli || { que: [] };
   * window.moli.que.push(function(moliAdTag) {
   *   moliAdTag.setLogger(logger)
   * });
   * ```
   *
   * @example Noop logger
   * ```
   * const noopLogger = {
   *    debug: () => { return; },
   *    info: () => { return; },
   *    warn: () => { return; },
   *    error: () => { return; }
   * };
   *
   * window.moli = window.moli || { que: [] };
   * window.moli.que.push(function(moliAdTag) {
   *   moliAdTag.setLogger(noopLogger)
   * });
   * ```
   *
   * @example console logger
   * ```
   * const noopLogger = {
   *    debug: window.debug,
   *    info: window.info,
   *    warn: window.info,
   *    error: window.info
   * };
   *
   * window.moli = window.moli || { que: [] };
   * window.moli.que.push(function(moliAdTag) {
   *   moliAdTag.setLogger(noopLogger)
   * });
   * ```
   *
   */
  export interface MoliLogger {
    /**
     * Log a debug message
     *
     * @param message
     * @param optionalParams - effect depends on the implementation
     */
    debug(message?: any, ...optionalParams: any[]): void;

    /**
     * Log a info message
     *
     * @param message
     * @param optionalParams - effect depends on the implementation
     */
    info(message?: any, ...optionalParams: any[]): void;

    /**
     * Log a warning
     *
     * @param message
     * @param optionalParams - effect depends on the implementation
     */
    warn(message?: any, ...optionalParams: any[]): void;

    /**
     * Log an error
     *
     * @param message
     * @param optionalParams - effect depends on the implementation
     */
    error(message?: any, ...optionalParams: any[]): void;
  }

  export type MoliWindow = Window & {
    /**
     * the global moli tag definition
     */
    moli: Moli.MoliTag;
  };
}<|MERGE_RESOLUTION|>--- conflicted
+++ resolved
@@ -754,415 +754,9 @@
     }
   }
 
-<<<<<<< HEAD
   export type FilterSupportedSizes = (
     givenSizes: GoogleAdManagerSlotSize[]
   ) => GoogleAdManagerSlotSize[];
-=======
-  export interface MoliConfig {
-    /**
-     * Configure the environment the ad tag should use.
-     *
-     * The default environment is `production` as we have a very conservative way of deploying
-     * applications.
-     *
-     * default: 'production'
-     * @see [[Environment]]
-     */
-    readonly environment?: Environment;
-
-    /**
-     * default is `gam`
-     */
-    readonly adServer?: AdServer;
-
-    /**
-     * Set the domain on which this ad tag runs. This should be the "top private domain", which is the `subdomain` + `public prefix`.
-     * The notion "top private domain" comes from the Google Guava library.
-     *
-     * In general, it's recommended to set the domain in the ad tag configuration. As a fallback, the ad tag tries to
-     * extract the top private domain, but with a very limited implementation. This also fails if the ad tag is called
-     * on other domains such as google.transl or in iframe integrations.
-     *
-     * ## Ad Unit Path Variables
-     *
-     * The `domain` will be used in the `adUnitPathVariables`. A domain set via `setAdUnitPathVariables` takes precedences over
-     * the ad tag config. If neither `domain` is set in the config, nor provided via `setAdUnitPathVariables`, we make a best
-     * effort guess via `window.location.hostname`.
-     *
-     * ## Label
-     *
-     * If set, the `domain` will also be added as a label.
-     *
-     * ## Why ?
-     *
-     * The `domain` is part of the ad unit path and used for targeting certain bidders that work on a per-domain basis.
-     *
-     * ## Examples
-     *
-     * - `example.com` - the most common domain
-     * - `example.co.uk` - some country TLDs span the last two segments
-     * - `myblog.github.io` - github.io is a public suffix and subdomains are separate domains
-     * - `my-sub-domain.my-domain.com` - my domain is not in the publc_suffix_list.dat , but I still use subdomains for different sites
-     *
-     * @see https://www.npmjs.com/package/parse-domain npm package for root domain parsing
-     * @see https://publicsuffix.org/list/public_suffix_list.dat a list of all public suffixes
-     * @see https://github.com/google/guava/wiki/InternetDomainNameExplained detailed explanation for TLD, public suffix and registry suffix
-     */
-    readonly domain?: string;
-
-    /** all possible ad slots */
-    readonly slots: AdSlot[];
-
-    /**
-     * Optional configuration for single page
-     */
-    readonly spa?: SinglePageAppConfig;
-
-    /** supply chain object */
-    readonly schain: schain.SupplyChainConfig;
-
-    /** optional key-value targeting for DFP */
-    targeting?: Targeting;
-
-    /**
-     * Label configuration to support "responsive" ads.
-     * This is an alternative solution to custom () => DfpSlotSize[] functions and is taken
-     * from prebid.js.
-     *
-     * https://prebid.org/dev-docs/publisher-api-reference.html#setConfig-Configure-Responsive-Ads
-     */
-    labelSizeConfig?: LabelSizeConfigEntry[];
-
-    consent?: consent.ConsentConfig;
-
-    /** optional prebid configuration */
-    readonly prebid?: headerbidding.PrebidConfig;
-
-    /** Amazon A9 headerbidding configuration */
-    readonly a9?: headerbidding.A9Config;
-
-    /**
-     * Configure optimization through the global auction context
-     */
-    readonly globalAuctionContext?: auction.GlobalAuctionContextConfig;
-
-    readonly modules?: modules.ModulesConfig;
-
-    /**
-     * Reporting configuration
-     */
-    reporting?: reporting.ReportingConfig;
-
-    /**
-     * AdPipeline configuration
-     */
-    pipeline?: pipeline.PipelineConfig;
-
-    /**
-     * Configure bucketing behaviour
-     */
-    buckets?: bucket.GlobalBucketConfig;
-
-    /** configurable logger */
-    logger?: MoliLogger;
-  }
-
-  /**
-   * Add targeting information from the ad tag. Usually these are static values.
-   * Dynamic values should be added via the MoliTag API `setTargeting(key, value)` or `addLabel(label)`.
-   */
-
-  export type AdUnitPathVariables = {
-    [key: string]: string;
-  };
-
-  /**
-   * Parameters to configure the resolve function
-   */
-  export type ResolveAdUnitPathOptions = {
-    /**
-     * If set to true then the networkChildId will be removed from the ad unit path.
-     * E.g.
-     *
-     * ```
-     * /123,456/content_1`
-     * ```
-     *
-     *
-     *
-     * ```
-     * /123/content_1`
-     * ```
-     *
-     * default: `false`
-     */
-    readonly removeNetworkChildId?: boolean;
-  };
-
-  export interface Targeting {
-    /** static or supplied key-values */
-    readonly keyValues: DfpKeyValueMap;
-
-    /**
-     * A list of key-value keys that should not be sent to the ad manager.
-     * This setting is not yet configurable via API as this should be static
-     * and defined in the ad tag.
-     */
-    readonly adManagerExcludes?: string[];
-
-    /** additional labels. Added in addition to the ones created by the sizeConfig. */
-    readonly labels?: string[];
-
-    /** ad unit path variables */
-    adUnitPathVariables?: AdUnitPathVariables;
-  }
-
-  /**
-   * Additional configuration for single page application publishers.
-   */
-  export interface SinglePageAppConfig {
-    /**
-     * Set to true if this publisher has a single page application.
-     */
-    readonly enabled: boolean;
-
-    /**
-     * If set to `false`, `requestAds` will not destroy all existing ad slots,
-     * but only the ones being requested.
-     *
-     * Use with caution and test properly.
-     *
-     * ## Use cases
-     *
-     * This setting can be used for publishers that have more "static" ad slots, like
-     * mobile sticky, footer ad or skyscraper that should not be destroyed on every page navigation
-     * and that have users that navigation a lot on the page, e.g. swiping through images or profiles.
-     * With this setting the more persistent ad slots are refreshed through ad reload or timed by the
-     * publisher, while other content positions are refreshed on navigation.
-     *
-     * @default true
-     */
-    readonly destroyAllAdSlots?: boolean;
-
-    /**
-     * If set to `href`
-     * - the ad tag will only allow one `requestAds` call per `href`
-     * - requires `moli.requestAds()` to be called once per page, otherwise `moli.refreshAdSlot` will queue calls
-     *
-     * All available options are:
-     * - `href` - the ad tag will only allow one `requestAds` call per `href`
-     * - `path` - the ad tag will only allow one `requestAds` call per `path`
-     * - `none` - the ad tag will allow multiple `requestAds` calls
-     *
-     * ## Use cases
-     *
-     * The default is `true` to ensure that subsequent `refreshAdSlot` calls are queued and not executed, if the URL
-     * has already changed. This ensures that the `requestAds()` call has cleaned up all ad slots and state before
-     * loading new ones.
-     *
-     * However, there are publishers that change the URL, e.g. for putting filter settings into the query and do not
-     * call `moli.requestAds()`, because that's not a page change.
-     *
-     * @default true
-     */
-    readonly validateLocation: 'href' | 'path' | 'none';
-  }
-
-  /**
-   * ## SizeConfig entry
-   *
-   * Configure sizes based on media queries for a single `IAdSlot`.
-   *
-   * This is the most complex part of a publisher ad tag setup. The size config defines
-   *
-   * - if an ad slot is loaded
-   * - what sizes are requested
-   *
-   * This slot only supports the `mediaQuery` and `sizesSupported` property.
-   * `labels` can only be defined globally as these can and should always be unique,
-   * while the `sizesSupported` may overlap due to overlapping media queries.
-   *
-   * Example for overlapping configuration:
-   *
-   * ```typescript
-   * [{
-   *   // mobile devices support a medium rectangle
-   *   mediaQuery: (max-width: 767px),
-   *   sizesSupported: [[300,250]]
-   * }, {
-   *   // desktop sidebar supports medium rectangle
-   *   mediaQuery: (min-width: 768px),
-   *   sizesSupported: [[300,250]]
-   * }]
-   * ```
-   *
-   * This result in `[[300,250]]` being always supported, which may not be something you want.
-   *
-   * ### Using labels
-   *
-   * If you have the same slot on different page types with a different layout you can differentation size configs
-   * via two properites
-   *
-   * - `labelAll` - all labels need to be present if this size config should be applied
-   * - `labelNone` - none of the labels must be present if this size config should be applied
-   *
-   * ```typescript
-   * [{
-   *   // mobile devices support a medium rectangle
-   *   mediaQuery: (max-width: 767px),
-   *   labelAll: ['homepage'],
-   *   sizesSupported: [[728,90]]
-   * }, {
-   *   // desktop sidebar supports medium rectangle
-   *   mediaQuery: (min-width: 768px)
-   *   labelNone: ['homepage']
-   *   sizesSupported: [[728,90], [900,250]]
-   * }]
-   * ```
-   *
-   * ## Prebid API
-   *
-   * The API is identical to the Prebid size config feature. However, we do not pass the
-   * size config down to prebid as we already apply the logic at a higher level. We only
-   * pass the `labels` to the`requestBids({ labels })` call. Sizes are already filtered.
-   *
-   *
-   * @see [Configure-Responsive-Ads](https://prebid.org/dev-docs/publisher-api-reference.html#setConfig-Configure-Responsive-Ads)
-   * @see [Conditional Ad Units](https://prebid.org/dev-docs/conditional-ad-units.html)
-   * @see [Size Mapping](https://prebid.org/dev-docs/examples/size-mapping.html)
-   * @see [requestBids with labels](https://prebid.org/dev-docs/publisher-api-reference.html#module_pbjs.requestBids)
-   */
-  export interface SizeConfigEntry<Label = string> {
-    /** media query that must match if the sizes are applicable */
-    readonly mediaQuery: string;
-
-    /** optional array of labels. All labels must be present if the sizes should be applied */
-    readonly labelAll?: Label[];
-
-    /** optional array of labels. All labels must **not** be present if the sizes should be applied */
-    readonly labelNone?: Label[];
-
-    /** static sizes that are support if the media query matches */
-    readonly sizesSupported: DfpSlotSize[];
-  }
-
-  export interface LabelSizeConfigEntry {
-    /** media query that must match if the labels are applicable */
-    readonly mediaQuery: string;
-
-    /** labels that are available if the media query matches */
-    readonly labelsSupported: string[];
-  }
-
-  export type IPosition =
-    | 'in-page'
-    | 'out-of-page'
-    | 'out-of-page-interstitial'
-    | 'out-of-page-top-anchor'
-    | 'out-of-page-bottom-anchor';
-
-  export interface AdSlot {
-    /** id for the ad slot element */
-    readonly domId: string;
-
-    /** dfp adUnit path for this slot */
-    readonly adUnitPath: string;
-
-    /** the sizes for this ad slot */
-    readonly sizes: DfpSlotSize[];
-
-    /**
-     * Configure the ad slot position
-     *
-     * - `in-page` is the standard display ad
-     * - `out-of-page` uses the `defineOutOfPageSlot` API
-     * - `out-of-page-interstitial` - `googletag.enums.OutOfPageFormat.INTERSTITIAL`
-     * - `out-of-page-top-anchor` - `googletag.enums.OutOfPageFormat.TOP_ANCHOR`
-     * - `out-of-page-bottom-anchor` - `googletag.enums.OutOfPageFormat.BOTTOM_ANCHOR`
-     *
-     * @see [Display anchor ad](https://developers.google.com/publisher-tag/samples/display-anchor-ad)
-     * @see [OutOfPageFormat](https://developers.google.com/publisher-tag/reference#googletag.enums.OutOfPageFormat)
-     *
-     */
-    readonly position: IPosition;
-
-    /** configure how and when the slot should be loaded */
-    readonly behaviour: behaviour.SlotLoading;
-
-    /**
-     * Conditionally select the ad unit based on labels.
-     * Labels are supplied by the sizeConfig object in the top level moli configuration.
-     *
-     * The API and behaviour matches the prebid API.
-     * - [Configure-Responsive-Ads](https://prebid.org/dev-docs/publisher-api-reference.html#setConfig-Configure-Responsive-Ads)
-     * - [Conditional Ad Units](https://prebid.org/dev-docs/conditional-ad-units.html)
-     * - [Size Mapping](https://prebid.org/dev-docs/examples/size-mapping.html)
-     */
-    readonly labelAny?: string[];
-    readonly labelAll?: string[];
-
-    /**
-     * Size configuration to support "responsive" ads.
-     *
-     * The implementation matches the prebid.js specification for responsive ads.
-     * However, this information is not passed to prebid. The ad tag already takes
-     * care of filtering sizes.
-     *
-     * @see [prebid configure responsive ads](https://docs.prebid.org/dev-docs/publisher-api-reference/setConfig.html#setConfig-Configure-Responsive-Ads)
-     */
-    readonly sizeConfig: SizeConfigEntry[];
-
-    /**
-     * Supplementary gpt configuration.
-     * Gpt is always configured, regardless of the existence of this configuration.
-     */
-    readonly gpt?: gpt.GptAdSlotConfig;
-
-    /** an optional prebid configuration if this ad slot can also be used by prebid SSPs */
-    readonly prebid?: headerbidding.PrebidAdSlotConfigProvider;
-
-    /** optional a9 configuration if this ad slot can also be used by a9 */
-    readonly a9?: headerbidding.A9AdSlotConfig;
-
-    /**
-     * If true this ad slot will be refreshed if a window.postMessage event is being sent from
-     * a creative identifying the ad slot by domId. In additional key value `passback:true` will
-     * be set indicating this is a passback request. The rest of the key-values will be untouched
-     * keeping the prebid / a9 auction key-values.
-     *
-     *
-     * ## Example creative snippet
-     *
-     * This is an example of how a passback function could look like in a creative.
-     * Note that you can either use the `adUnitPath` or the `domId` of the slot.
-     *
-     * `adUnitPath` is not yet fully supported, when using variables in the ad unit path.
-     *
-     * ```
-     * var passbackCallback = function() {
-     *   var request = JSON.stringify({
-     *     type: 'passback',
-     *     adUnitPath: '%%ADUNIT%%' ,
-     *     passbackOrigin: '[ADVERTISER-NAME]'
-     *   });
-     *   try {
-     *     // first try to post a message on the top most window
-     *     window.top.postMessage(request, '*');
-     *   } catch (_) {
-     *     // best-effort postMessage
-     *     window.postMessage(request, '*');
-     *   }
-     * }
-     * ```
-     *
-     * Default is `false`
-     */
-    readonly passbackSupport?: Boolean;
-  }
-
-  export type FilterSupportedSizes = (givenSizes: DfpSlotSize[]) => DfpSlotSize[];
->>>>>>> 1545df79
 
   /**
    * Combines the moli slot configuration (`Moli.AdSlot`) along with the actual `googletag.IAdSlot` definition.
@@ -1253,218 +847,6 @@
      * Special formats like the wallpaper/skin ad from just premium may require
      * removing other ad slots.
      *
-<<<<<<< HEAD
-=======
-     * This delays the ad request until a certain `trigger` is called. Use cases for this setting:
-     *
-     * 1. Show an ad slot when a certain element is visible
-     * 2. Show an ad slot when a user performs a certain action (e.g. clicks a button)
-     * 3. Show an ad slot only under certain conditions (e.g. x number of elements available)
-     *
-     * [DFP also offers a lazy loading feature](https://developers.google.com/doubleclick-gpt/reference#googletag.PubAdsService_enableLazyLoad), which
-     * only covers the first use case.
-     */
-    export interface ISlotLoading {
-      readonly loaded: 'eager' | 'manual' | 'infinite' | 'backfill';
-
-      /**
-       * Defines a bucket in which this slot should be loaded. This allows to publishers to configured a set of ad
-       * slots that should run in a separate auction. This can have positive revenue impacts on some prebid partners
-       * that bid poorly if too many placements are requested at once.
-       *
-       * Even though this property is available on all loading behaviours only `eager` have an effect as these are loaded immediately.
-       *
-       * All lazy slots are loaded in a separate auction anyway.
-       *
-       * For slots with a `manual` loading behaviour it's the publishers responsibility to load those in the proper
-       * buckets.
-       */
-      readonly bucket?: string;
-    }
-
-    /**
-     * An ad slot which is requested during page load.
-     * This is the standard behaviour.
-     */
-    export interface Eager extends ISlotLoading {
-      readonly loaded: 'eager';
-    }
-
-    /**
-     * An ad slot which must be triggered via the `moli.refreshAdSlot` API.
-     */
-    export interface Manual extends ISlotLoading {
-      readonly loaded: 'manual';
-    }
-
-    /**
-     * The one infinite ad slot whose configuration will be copied if the `moli.refreshInfiniteAdSlot` API is triggered.
-     *
-     * This is mainly the case in combination with the lazy-loading module which needs a CSS selector
-     * to identify the ad slots that should be lazily loaded PLUS get an automatic sequential numbering.
-     *
-     * Therefore, the `selector` configured here needs to be used in the lazy-loading module configuration. The module
-     * looks for fitting HTML elements in the whole document of the browser window and refreshes them lazily using the
-     * configuration of the 'infinite' slot.
-     *
-     * Also, it manages the moli debugger's display of how many infinite slots with the given selector are rendered at the moment.
-     *
-     * Valid examples (every CSS selector can be used):
-     *
-     * ```js
-     * {
-     *   loaded: 'infinite',
-     *   selector: '.ad-infinite'
-     * }
-     * ```
-     * or
-     *
-     * ```js
-     * {
-     *   loaded: 'infinite',
-     *   selector: '[data-js="ad-infinite"]'
-     * }
-     * ````
-     *
-     */
-    export interface Infinite extends ISlotLoading {
-      readonly loaded: 'infinite';
-      readonly selector: string;
-    }
-
-    /**
-     * This loading behaviour describes slots that are loaded through a backfill integration.
-     * A backfill slot is never loaded by default and needs to be refreshed manually along with the backfill option set.
-     * This is neccessary to differentiate between slots that are loaded manually and slots that are loaded through a backfill integration.
-     */
-    export interface Backfill extends ISlotLoading {
-      readonly loaded: 'backfill';
-    }
-
-    /**
-     * all available slot loading behaviours.
-     */
-    export type SlotLoading = Eager | Manual | Infinite | Backfill;
-
-    /** all available triggers for loading behaviours */
-    export type Trigger = EventTrigger;
-
-    /**
-     * Triggers when a certain event is fired via `dispatchEvent` on window, document, or any other
-     * element.
-     */
-    export interface EventTrigger {
-      readonly name: 'event';
-
-      /** the event name */
-      readonly event: string;
-
-      /**
-       * the source that fires the event.
-       * - window
-       * - document
-       * - or a query selector for a DOM Node
-       */
-      readonly source: Window | Document | string;
-    }
-  }
-
-  /** gpt types */
-  export namespace gpt {
-    /**
-     * ## Gpt ad slot configuration
-     */
-    export interface GptAdSlotConfig {
-      /**
-       * Sets whether the slot div should be hidden when there is no ad in the slot.
-       * Defaults to true.
-       *
-       * Correlates directly to googletag.IAdSlot.setCollapseEmptyDiv().
-       */
-      collapseEmptyDiv?: boolean;
-    }
-  }
-
-  /** header bidding types */
-  export namespace headerbidding {
-    /**
-     * A `PrebidAdSlotConfig` can either be created
-     *
-     * - as a static value
-     * - from a function which takes a `PrebidAdSlotContext`
-     *
-     * An ad slot config can either be a single value or an array of values.
-     * Prebid merges those multiple definitions back into one. This allows size
-     * configuration hacks, e.g. for the xaxis prebid integration.
-     */
-    export type PrebidAdSlotConfigProvider =
-      | PrebidAdSlotConfig
-      | PrebidAdSlotConfig[]
-      | ((context: PrebidAdSlotContext) => PrebidAdSlotConfig)
-      | ((context: PrebidAdSlotContext) => PrebidAdSlotConfig[]);
-
-    /**
-     * Context for creating a dynamic `PrebidAdSlotConfig`. Grants access to certain values
-     * from the `MoliConfig` to configure prebid bidder params.
-     *
-     * **Use cases**
-     *
-     * * key-value targeting in prebid params
-     *
-     */
-    export interface PrebidAdSlotContext {
-      /**
-       * Access key-values
-       */
-      readonly keyValues: DfpKeyValueMap;
-
-      /**
-       * Floor price in EUR
-       *
-       * @deprecated use `priceRule?.floorprice` instead
-       */
-      readonly floorPrice: number | undefined;
-
-      /**
-       * A unified pricing rule if available for this ad slot
-       */
-      readonly priceRule?: yield_optimization.PriceRule | undefined;
-
-      /**
-       * all supported labels
-       */
-      readonly labels: string[];
-
-      /**
-       * true if `labels` does not contain 'desktop'
-       */
-      readonly isMobile: boolean;
-    }
-
-    /**
-     * A `PrebidListener` configuration can either be created
-     *
-     * - as a static value
-     * - from a function which takes a `PrebidListenerContext`
-     */
-    export type PrebidListenerProvider =
-      | PrebidListener
-      | ((context: PrebidListenerContext) => PrebidListener);
-
-    /**
-     * Object with additional listeners to customize the prebid behaviour.
-     *
-     * ## `preSetTargetingForGPTAsync` listener
-     *
-     * Allow to react during the `bidsBackHandler` is being called and add
-     * additional behaviour before the DFP key values have been set.
-     *
-     * **Use case**
-     *
-     * Special formats like the wallpaper/skin ad from just premium may require
-     * removing other ad slots.
-     *
->>>>>>> 1545df79
      * @example
      * ```typescript
      *
