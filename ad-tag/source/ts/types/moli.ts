import { googletag } from './googletag';
import { prebidjs } from './prebidjs';
import { IModule, ModuleMeta } from './module';
import { IAssetLoaderService } from '../util/assetLoaderService';
import { ConfigureStep, InitStep, PrepareRequestAdsStep } from '../ads/adPipeline';
import { apstag } from './apstag';
import { SupplyChainObject } from './supplyChainObject';

export namespace Moli {
  export type DfpSlotSize = [number, number] | 'fluid';

  export type AdServer = 'gam' | 'prebidjs';

  /**
   * KeyValue map. Last insert wins.
   */
  export interface DfpKeyValueMap {
    [key: string]: string | string[] | undefined;
  }

  export type MoliCommand = (moli: MoliTag) => void;

  /**
   * ## Production
   *
   * The production environment enables all requests to DFP / Prebid / A9
   * and other 3rd party module the ad tag may provide.
   *
   * This environment needs to be set if the ad tag should be used live.
   *
   * ## Test
   *
   * The test environment disables all calls to external services and instead
   * renders placeholder in all available ad slots.
   *
   * This environment is recommended for early testing to get some visual feedback.
   *
   */
  export type Environment = 'production' | 'test';

  /**
   * # Moli Ad Tag
   *
   * This defines the publisher facing API. When the ad tag is configured in _publisher mode_, which means it doesn't fire
   * `requestAds()` immediately after being loaded, publishers can customize the integration.
   *
   *
   * ## Usage
   *
   * The general usage pattern is like `gpt` or `prebid`. If the ad tag is not yet available, commands can be pushed to
   * a que that will eventually be processed.
   *
   * @example minimal example on how to request ads
   *
   * ```
   * window.moli = window.moli || { que: [] };
   * window.moli.que.push(function(moliAdTag) {
   *   moliAdTag.requestAds()
   * });
   * ```
   *
   * @see [[state]] module for more information on how molis internal flow works
   * @see [[behaviour]] module for more information on slot loading behaviour
   * @see [[consent]] module for more information on GDPR / DSVGO configuration options
   * @see [[reporting]] module for more information on how access metrics provided by moli
   * @see [[MoliLogger]] on how to configure your own logging with moli
   *
   */
  export interface MoliTag {
    /**
     * Queue for async loading and processing
     */
    que: {
      /**
       * Push a single command into the queue.
       *
       * @param cmd
       */
      push(cmd: MoliCommand): void;
    };

    /**
     * the moli ad tag library version
     */
    version: string;

    /**
     * Set a key value. Can be used in DFP or prebid bids configuration.
     * @param key
     * @param value
     */
    setTargeting(key: string, value: string | string[]): void;

    /**
     * Adds a label to the static label list.
     * @param label to be added
     */
    addLabel(label: String): void;

    /**
     * Sets new ad unit path variables.
     * @param variables
     */
    setAdUnitPathVariables(variables: AdUnitPathVariables): void;

    /**
     * Resolves an ad unit path by replacing the ad unit path variables.
     * Optionally the networkChildId can be removed.
     *
     * @param adUnitPath the ad unit path that may contain variables in the form of `{variable name}`
     * @param options configure resolving behaviour
     */
    resolveAdUnitPath(adUnitPath: string, options?: ResolveAdUnitPathOptions): string;

    /**
     * Set a custom logger that should be used for logging.
     *
     * @param logger
     * @see [[MoliLogger]]
     */
    setLogger(logger: MoliLogger): void;

    /**
     * Configure the reporting sample rate
     *
     * @param samplingRate a number between 0 and 1
     */
    setSampleRate(samplingRate: number): void;

    /**
     * Add a reporter
     *
     * @param reporter the reporter function
     * @see [[reporting]] module for more information on how access metrics provided by moli
     */
    addReporter(reporter: Moli.reporting.Reporter): void;

    /**
     * Set the beforeRequestAds hook, which is triggered before the ads are being requested
     * with the final [[Moli.MoliConfig]].
     *
     * @param callback
     */
    beforeRequestAds(callback: (config: Moli.MoliConfig) => void): void;

    /**
     * Set the afterRequestAds hook, which is triggered after the ads have been requested.
     * The callback will receive the name of the new state the ad tag has.
     *
     * @param callback
     */
    afterRequestAds(callback: (state: state.AfterRequestAdsStates) => void): void;

    /**
     * Register a module to configure publisher specific behaviour. This API is not for external
     * usage. All list of modules can be received from highfivve.
     *
     * @param module
     */
    registerModule(module: IModule): void;

    /**
     * **WARNING**
     * This method is called by the ad tag and can only be called once. If the publisher calls
     * `configure` then the ad configuration provided by the ad tag may not be used.
     *
     *
     * @param config the ad configuration
     * @returns a promise which resolves when the content of all eagerly initialized slots are loaded
     */
    configure(config: MoliConfig): void;

    /**
     * Enable the single page application mode.
     *
     * ## Usage
     *
     * If you enable the `Single Page App` mode, moli allows you to call `moli.requestAds()` multiple times.
     * This will
     *
     * - Remove all previous ad slots
     * - Trigger the full requestAds cycle meaning that
     *   - all slots will be checked for availability
     *   - prebid ad units will be configured
     *
     * It's publishers responsibility to trigger the `requestAds()` method whenever necessary. Usually the
     * javascript SPA framework has a proper routing API that enables you to fire events on arbitrary routing
     * events. Make sure that the `DOM` is fully materialized so the ad tag can find the ad slots.
     *
     * We recommend using the moli que to issue commands to moli due to the asynchronous nature. A minimal,
     * vanilla javascript example would look like this:
     *
     * @example On navigation change execute
     * ```
     * window.moli = window.moli || { que: [] };
     * window.moli.que.push(function(moliAdTag) {
     *   moliAdTag.requestAds()
     * });
     * ```
     *
     */
    enableSinglePageApp(): void;

    /**
     * Start requesting ads as soon as the tag has been configured.
     *
     * The behaviour differs if `enableSinglePageApp()` has been called.
     * @see [[enableSinglePageApp]]
     */
    requestAds(): Promise<
      state.IConfigurable | state.ISinglePageApp | state.IFinished | state.IError
    >;

    /**
     * Refresh the given ad slot as soon as possible.
     *
     * This is only possible for ad slots with a `manual` loading behaviour.
     *
     * Ad slots are batched until requestAds() is being called. This reduces the amount of requests made to the
     * ad server if the `refreshAdSlot` calls are before the ad tag is loaded.
     *
     * @param domId - identifies the ad slot or ad slots
     */
    refreshAdSlot(domId: string | string[]): Promise<'queued' | 'refreshed'>;

    /**
<<<<<<< HEAD
     * Copy the configuration of a slot with an `infinite` loading behaviour and add it to a slot with the given domId.
     * Refresh the created ad slot as soon as possible afterwards.
     *
     * Ad slots are batched until requestAds() is being called. This reduces the amount of requests made to the
     * ad server if the `refreshInfiniteAdSlot` calls are before the ad tag is loaded.
     *
     * -----------------------------------------------------------------------------------------------------------------
     *
     * This API is mostly used in combination with the lazy-loading module that identifies slots
     * which should be treated as infinite ad units with the help of a given CSS selector.
     *
     * The publisher needs to make sure:
     * - all infinite ad units are already in the DOM
     * - all infinite ad units in the DOM have the same CSS class/attribute (no domId needed, it will be set automatically in a sequential order)
     * - the corresponding CSS selector is used as `selector` in the configuration of the one ad slot that has an `infinite` laading behavior
     * - the same CSS selector is used in the lazy-loading module
     *
     * @param domId - the domId of the newly created ad slot
     * @param idOfConfiguredSlot - the domId of the configured ad slot with an `infinite` loading behaviour whose config should be copied
     */

    refreshInfiniteAdSlot(
      domId: string,
      idOfConfiguredSlot: string
    ): Promise<'queued' | 'refreshed'>;

    /**
=======
>>>>>>> dd18c6ef
     * Refresh the given bucket as soon as possible.
     *
     * This is only possible for ad slots with a `manual` loading behaviour and bucket is enabled
     *
     * Ad slots in buckets are batched until requestAds() is being called. This reduces the amount of requests made to the
     * ad server if the `refreshAdSlot` calls are before the ad tag is loaded.
     *
     * @param bucket - identifies the bucket
     */
    refreshBucket(bucket: string): Promise<'queued' | 'refreshed'>;

    /**
     * Returns the  current state of the configuration. This configuration may not be final!
     * If you need to access the final configuration use the `beforeRequestAds` method to configure
     * a callback.
     *
     *
     * @returns the configuration used to initialize the ads. If not yet initialized, null.
     * @see [[beforeRequestAds]]
     */
    getConfig(): MoliConfig | null;

    /**
     * @returns the current state name
     */
    getState(): state.States;

    /**
     * @returns meta information about the active moli modules
     */
    getModuleMeta(): Array<ModuleMeta>;

    /**
     * Open the moli debug console.
     *
     * @param path [optional] full path to the moli debug script.
     * Request the debug bundle and start the debug mode.
     */
    openConsole(path?: string): void;

    /**
     * @return the asset loader service that is used to fetch additional assets / resources
     */
    getAssetLoaderService(): IAssetLoaderService;
  }

  /**
   *
   * ## State transitions
   *
   * The state machine is defined as:
   *
   * <pre style="font-size:10px;">
   *                                                                                   setXYZ / addXYZ
   *                                                                                   requestAds()
   *
   *                                                                                   +----------+
   *                                                                                   |          |
   *                                                                                   |          |
   *                                                                                   |          v
   *                                                                                   |
   *                                         +------------+     requestAds()     +-----+-------------------------+
   *                                         |            |                      |                               |
   *                                         | configured |  +---------------->  | Single Page App               |
   *                                         |            |                      | spa-requestAds / spa-finished |
   *                                         +------------+                      +-------------------------------+
   *
   *                                               ^
   *                                               |
   *                                               |  enableSinglePageApp()
   *                                               |                                        ads ok        +----------+
   *                                               |                                                      |          |
   *                                               |                                     +------------>   | finished |
   *                                               +                                     |                |          |
   *                                                                                     |                +----------+
   * +--------------+    configure(config)   +------------+      requestAds()     +------+-----+
   * |              |                        |            |                       |            |
   * | configurable |  +-------------------> | configured |  +----------------->  | requestAds |
   * |              |                        |            |                       |            |
   * +--------------+                        +------------+                       +------+-----+
   *                                                                                     |                +----------+
   *   +         ^                            +         ^                                |                |          |
   *   |         |                            |         |                                +------------->  | error    |
   *   +  setXYZ +                            +  setXYZ +                                                 |          |
   *      addXYZ                                 addXYZ                                     ads not ok    +----------+
   *
   * </pre>
   *
   * Each state has allowed operations and transitions
   *
   * ### Configurable state
   *
   * In this state the ad tag can be customized. All `getXYZ` and `addXYZ` methods
   * can be called.
   *
   *
   * * `addXYZ` - with transition `configurable -> configurable`
   * * `setXYZ` - with transition `configurable -> configurable`
   * * `configure` - with transition `configurable ->  configured`
   *    Sets the main configuration. Changes can still be made.
   * * `requestAds` - with transition `configurable -> configurable`
   *   After `moli.configure` has been called, ads will be requested immediately.
   *
   * ### Configured state
   *
   * The main ad configuration has been set. `moli.getConfig` now returns the current
   * configuration.
   *
   * * `addXYZ` - with transition `configured -> configured`
   * * `setXYZ` - with transition `configured -> configured`
   * * `requestAds` - with transition `configured -> requestAds`.
   *   No changes are allowed anymore
   *
   *
   * ### RequestAds state
   *
   * No changes are allowed anymore. The configuration is frozen. All `addXYZ` and `setXYZ`
   * calls will fail.
   *
   * Two state transitions will happen:
   *
   * 1. After all ads have been loaded successfully: `requestAds -> finished`
   * 1. After an error during ad loading: `requestAds -> error`
   *
   * ### Single Page App state
   *
   * In this state the ad tag allows to call `requestAds()` multiple times. The ad tag state will
   * remain `spa` if there are no errors. Note that `requestAds()` call is only allowed if the
   * `window.location.href` has changed. This is a safety guard against unwanted ad fraud behaviour.
   *
   * KeyValues and Labels are handled depending on their source:
   *
   * - keyValues and labels from the static configuration shipped with the ad tag persist.
   * - keyValues and labels configured via `setTargeting(...)` and `addLabel(...)` are only valid
   *   for the next `requestAds()` call and will be cleaned afterwards.
   *
   *
   * Supported loading behaviours are `eager` and `lazy-refreshable`. You should use `lazy refreshable`
   * for slots that are part of a component that is rendered after the dom is ready.
   *
   * #### Integration
   *
   * Single page applications are quite more complex than purely server-side-rendered websites. We have
   * a set of APIs at our disposal to deal with that.
   *
   * There are a three slot configurations we need to handle
   *
   * 1. slots that are **server-side rendered** and never removed. Examples for this there are header area slots
   *    that are part of the generic page layout that does not change on any page.
   *    *Configuration:* Use the `eager` loading behaviour.
   * 2. slots that are **server-side rendered**, but may dis- and reappear in the spa context.
   *    *Configuration:* Use the `lazy refreshable` loading behaviour.
   * 3. slots that are rendered by the SPA.
   *    *Configuration:* Use the `lazy refreshable` loading behaviour.
   *
   *
   * Eager slots (configuration 1) don't need any special handling as the DOM element is present when the
   * site is being delivered and everything works as if it weren't a single page app.
   *
   * The `lazy refreshable` slots need a deeper integration. Conceptually the necessary calls look like this
   *
   * 1. Initial page load
   *    1. configure moli anywhere you want. Call `moli.requestAds()`
   *    2. the component did mount in the DOM. Then fire the event that the refreshable slot can be loaded
   * 2. Page navigation
   *    1. after navigation change call `moli.requestAds()`
   *    2. the component did mount in the DOM. Then fire the event that the refreshable slot can be loaded
   *
   * While this is the sequential order we want things to be executed, this isn't the case in reality. Mounting
   * in the DOM can appear before the `requestAds()` call has successfully configured all event listeners, leading
   * to events not being received and ads not being shown.
   *
   * We will provide a few examples on how to solve this in major SPA frameworks.
   *
   * ##### React Example
   *
   * Dependencies
   * - [react](https://reactjs.org/) as SPA framework
   * - [react-router](https://reacttraining.com/react-router/web/guides/quick-start) for routing
   * - [history](https://github.com/ReactTraining/history) for browser history management
   *
   * The idea:
   * - Provide a [React Context](https://reactjs.org/docs/context.html), e.g. `RequestAdsContext`, that contains a
   *   flag if requestAds has already finished
   * - use the `history.listen` method to `requestAds()` on navigation changes and update the `RequestAdsContext`
   * - use the `moli.afterRequestAds(hook)` hook to react when the ad tag has configured everything and update the `RequestAdsContext`
   * - managed the trigger event firing in each component
   *
   * If you need example source code, just ask :)
   *
   *
   * ### Finished state
   *
   * All ads have been successfully loaded.
   *
   * ### Error state
   *
   * An error occurred while were being loaded.
   *
   */
  export namespace state {
    export type States =
      | 'configurable'
      | 'configured'
      | 'spa-finished'
      | 'spa-requestAds'
      | 'requestAds'
      | 'finished'
      | 'error';

    export type IRefreshInfiniteSlots = {
      readonly artificialDomId: string;
      readonly idOfConfiguredSlot: string;
    }[];

    /**
     * Base interface for all states.
     */
    export interface IState {
      readonly state: States;
      /**
       * Contains stripped-down meta information about all added modules.
       */
      readonly moduleMeta: Array<ModuleMeta>;
    }

    export interface IConfigurable extends IState {
      readonly state: 'configurable';

      // changeable configuration options

      /**
       * If set to true, initializes the ad tag as soon as the ad configuration has been set.
       * If set to false, nothing will initialize until moli.initialize is called
       */
      initialize: boolean;

      /**
       * If set to true the `requestAds()` call will keep the app in the [[ISinglePageApp]]
       * If set to false the `requestAds() call will transition the state to [[IRequestAds]]
       */
      isSinglePageApp: boolean;

      /**
       * Additional key-values. Insert with
       *
       * @example
       * window.moli.que.push(function(moli) => {
       *   moli.setTargeting(key, value);
       * });
       *
       */
      keyValues: Moli.DfpKeyValueMap;

      /**
       * Additional labels. Insert with
       *
       * @example
       * window.moli.que.push(function(moli) => {
       *   moli.addLabel('foo');
       * });
       */
      labels: string[];

      /**
       * Contains the list of modules that need to be initialized
       */
      modules: IModule[];

      /**
       * Custom logger
       */
      logger?: MoliLogger;

      /**
       * Customizable reporting configuration
       */
      reporting: {
        sampleRate?: number;

        reporters: Moli.reporting.Reporter[];
      };

      /**
       * Add hooks on specific state changes.
       */
      hooks: IHooks;

      /**
       * A list of ad slots that should be refreshed
       */
      readonly refreshSlots: string[];

      /**
       * A list of infinite ad slots that should be refreshed
       */
      readonly refreshInfiniteSlots: IRefreshInfiniteSlots;

      /**
       * An object of ad unit path variables
       */
      adUnitPathVariables: AdUnitPathVariables;
    }

    /**
     * The ad configuration has been set
     */
    export interface IConfigured extends IState {
      readonly state: 'configured';

      /**
       * The original configuration from the ad tag itself. We can use this configuration to
       *
       * - generate a diff for the additions made by the publisher
       * - use this to preserve static targeting values in single application mode
       */
      readonly configFromAdTag: MoliConfig;

      /**
       * Changeable configuration if other settings have been pushed into the que.
       */
      config: Moli.MoliConfig;

      /**
       * Contains the list of modules that need to be initialized
       */
      modules: IModule[];

      /**
       * Add hooks on specific state changes.
       */
      hooks: IHooks;

      /**
       * If set to true the `requestAds()` call will keep the app in the [[ISinglePageApp]]
       * If set to false the `requestAds() call will transition the state to [[IRequestAds]]
       */
      isSinglePageApp: boolean;

      /**
       * A list of ad slots that should be refreshed
       */
      readonly refreshSlots: string[];

      /**
       * A list of infinite ad slots that should be refreshed
       */
      readonly refreshInfiniteSlots: IRefreshInfiniteSlots;
    }

    /**
     * Moli should be initialized. This can only be done from the "configured" state.
     *
     * If moli is in the "configurable" state, the `initialize` flag will be set to true
     * and moli is initialized once it's configured.
     */
    export interface IRequestAds extends IState {
      readonly state: 'requestAds';

      /**
       * Configuration is now immutable
       */
      readonly config: Moli.MoliConfig;
    }

    /**
     * Publisher enabled the single page application mode.
     */
    export interface ISinglePageApp extends IState {
      readonly state: 'spa-finished' | 'spa-requestAds';

      /**
       * Additional key-values. Insert with
       *
       * @example
       * window.moli.que.push(function(moli) => {
       *   moli.setTargeting(key, value);
       * });
       *
       * These will be truncated every time ads are going to be refreshed.
       *
       */
      keyValues: Moli.DfpKeyValueMap;

      /**
       * Additional labels. Insert with
       *
       * @example
       * window.moli.que.push(function(moli) => {
       *   moli.addLabel('foo');
       * });
       *
       * These will be truncated every time ads are going to be refreshed.
       */
      labels: string[];

      adUnitPathVariables: Moli.AdUnitPathVariables;

      /**
       * Hooks configured by the user
       */
      hooks: IHooks;

      /**
       * A list of ad slots that should be refreshed
       */
      readonly refreshSlots: string[];

      /**
       * A list of infinite ad slots that should be refreshed
       */
      readonly refreshInfiniteSlots: IRefreshInfiniteSlots;

      /**
       * The original configuration from the ad tag itself. We can use this configuration to
       *
       * - generate a diff for the additions made by the publisher
       * - use this to preserve static targeting values in single application mode
       */
      readonly configFromAdTag: MoliConfig;

      /**
       * Immutable configuration. This is the same configuration returned by
       * the initialized Promise.
       */
      readonly config: Moli.MoliConfig;

      /**
       * stores the information if the moli ad tag is configured yet
       */
      readonly initialized: Promise<Moli.MoliConfig>;

      /**
       * the current href. The ad tag checks that `requestAds()` is only called once
       * per href otherwise it will throw an error as `requestAds()` is only allowed
       * once per page.
       */
      readonly href: string;
    }

    /**
     * Moli has finished loading.
     */
    export interface IFinished extends IState {
      readonly state: 'finished';

      /**
       * Configuration is now immutable
       */
      readonly config: Moli.MoliConfig;
    }

    /**
     * Moli has finished loading.
     */
    export interface IError extends IState {
      readonly state: 'error';

      /**
       * Configuration is now immutable
       */
      readonly config: Moli.MoliConfig;

      /**
       * the error. Should  be readable for a key accounter and a techi.
       */
      readonly error: any;
    }

    /**
     * All valid states
     */
    export type IStateMachine =
      | IConfigurable
      | IConfigured
      | ISinglePageApp
      | IRequestAds
      | IFinished
      | IError;

    export type AfterRequestAdsStates = Extract<
      state.States,
      'finished' | 'error' | 'spa-finished'
    >;

    export interface IHooks {
      /**
       * This function is triggered before the state changes to `requestAds`.
       *
       * ## Use cases
       *
       * Use this hook if you need to access the final [[Moli.MoliConfig]].
       *
       * @param config - the final [[Moli.MoliConfig]]
       */
      readonly beforeRequestAds: Array<(config: Moli.MoliConfig) => void>;

      /**
       * This function is triggered after `requestAds()` is being called and the ad tag
       * state is
       *
       * - `finished`
       * - `error`
       * - `spa`
       *
       * ## Use cases
       *
       * Use this hook if you need to trigger certain events, when all the ad slots are fully configured.
       * For example if you can load some lazy slots immediately in certain situations and want to fire
       * the trigger event as soon as possible.
       *
       * @example
       * ```
       * window.moli.que.push(function(moliAdTag) {
       *    moliAdTag.afterRequestAds((state) => {
       *       if(state === 'finished') {
       *         triggerLazyLoadingEvents();
       *       }
       *    });
       *
       *    // trigger ads
       *    moliAdTag.requestAds();
       * });
       * ```
       *
       */
      readonly afterRequestAds: Array<(state: AfterRequestAdsStates) => void>;
    }
  }

  export interface MoliConfig {
    /**
     * Configure the environment the ad tag should use.
     *
     * The default environment is `production` as a we have a very conservative way of deploying
     * applications.
     *
     * default: 'production'
     * @see [[Environment]]
     */
    readonly environment?: Environment;

    /**
     * default is `gam`
     */
    readonly adServer?: AdServer;

    /** all possible ad slots */
    readonly slots: AdSlot[];

    /** supply chain object */
    readonly schain: schain.SupplyChainConfig;

    /** optional key-value targeting for DFP */
    targeting?: Targeting;

    /**
     * Label configuration to support "responsive" ads.
     * This is an alternative solution to custom () => DfpSlotSize[] functions and is taken
     * from prebid.js.
     *
     * https://prebid.org/dev-docs/publisher-api-reference.html#setConfig-Configure-Responsive-Ads
     */
    labelSizeConfig?: LabelSizeConfigEntry[];

    consent?: consent.ConsentConfig;

    /** optional prebid configuration */
    readonly prebid?: headerbidding.PrebidConfig;

    /** Amazon A9 headerbidding configuration */
    readonly a9?: headerbidding.A9Config;

    /**
     * Reporting configuration
     */
    reporting?: reporting.ReportingConfig;

    /**
     * AdPipeline configuration
     */
    pipeline?: pipeline.PipelineConfig;

    /**
     * Configure bucketing behaviour
     */
    buckets?: bucket.GlobalBucketConfig;

    /** configurable logger */
    logger?: MoliLogger;
  }

  /**
   * Add targeting information from the ad tag. Usually these are static values.
   * Dynamic values should be added via the MoliTag API `setTargeting(key, value)` or `addLabel(label)`.
   */

  export type AdUnitPathVariables = {
    [key: string]: string;
  };

  /**
   * Parameters to configure the resolve function
   */
  export type ResolveAdUnitPathOptions = {
    /**
     * If set to true then the networkChildId will be removed from the ad unit path.
     * E.g.
     *
     * ```
     * /123,456/content_1`
     * ```
     *
     *
     *
     * ```
     * /123/content_1`
     * ```
     *
     * default: `false`
     */
    readonly removeNetworkChildId?: boolean;
  };

  export interface Targeting {
    /** static or supplied key-values */
    readonly keyValues: DfpKeyValueMap;

    /**
     * A list of key-value keys that should not be sent to the ad manager.
     * This setting is not yet configurable via API as this should be static
     * and defined in the ad tag.
     */
    readonly adManagerExcludes?: string[];

    /** additional labels. Added in addition to the ones created by the sizeConfig. */
    readonly labels?: string[];

    /** ad unit path variables */
    adUnitPathVariables?: AdUnitPathVariables;
  }

  /**
   * ## SizeConfig entry
   *
   * Configure sizes based on media queries for a single `IAdSlot`.
   *
   * This is the most complex part of a publisher ad tag setup. The size config defines
   *
   * - if an ad slot is loaded
   * - what sizes are requested
   *
   * This slot only supports the `mediaQuery` and `sizesSupported` property.
   * `labels` can only be defined globally as these can and should always be unique,
   * while the `sizesSupported` may overlap due to overlapping media queries.
   *
   * Example for overlapping configuration:
   *
   * ```typescript
   * [{
   *   // mobile devices support a medium rectangle
   *   mediaQuery: (max-width: 767px),
   *   sizesSupported: [[300,250]]
   * }, {
   *   // desktop sidebar supports medium rectangle
   *   mediaQuery: (min-width: 768px),
   *   sizesSupported: [[300,250]]
   * }]
   * ```
   *
   * This result in `[[300,250]]` being always supported, which may not be something you want.
   *
   * ### Using labels
   *
   * If you have the same slot on different page types with a different layout you can differentation size configs
   * via two properites
   *
   * - `labelAll` - all labels need to be present if this size config should be applied
   * - `labelNone` - none of the labels must be present if this size config should be applied
   *
   * ```typescript
   * [{
   *   // mobile devices support a medium rectangle
   *   mediaQuery: (max-width: 767px),
   *   labelAll: ['homepage'],
   *   sizesSupported: [[728,90]]
   * }, {
   *   // desktop sidebar supports medium rectangle
   *   mediaQuery: (min-width: 768px)
   *   labelNone: ['homepage']
   *   sizesSupported: [[728,90], [900,250]]
   * }]
   * ```
   *
   * ## Prebid API
   *
   * The API is identical to the Prebid size config feature. However we do not pass the
   * size config down to prebid as we already apply the logic at a higher level. We only
   * pass the `labels` to the`requestBids({ labels })` call. Sizes are already filtered.
   *
   *
   * @see [Configure-Responsive-Ads](https://prebid.org/dev-docs/publisher-api-reference.html#setConfig-Configure-Responsive-Ads)
   * @see [Conditional Ad Units](https://prebid.org/dev-docs/conditional-ad-units.html)
   * @see [Size Mapping](https://prebid.org/dev-docs/examples/size-mapping.html)
   * @see [requestBids with labels](https://prebid.org/dev-docs/publisher-api-reference.html#module_pbjs.requestBids)
   */
  export interface SizeConfigEntry<Label = string> {
    /** media query that must match if the sizes are applicable */
    readonly mediaQuery: string;

    /** optional array of labels. All labels must be present if the sizes should be applied */
    readonly labelAll?: Label[];

    /** optional array of labels. All labels must **not** be present if the sizes should be applied */
    readonly labelNone?: Label[];

    /** static sizes that are support if the media query matches */
    readonly sizesSupported: DfpSlotSize[];
  }

  export interface LabelSizeConfigEntry {
    /** media query that must match if the labels are applicable */
    readonly mediaQuery: string;

    /** labels that are available if the media query matches */
    readonly labelsSupported: string[];
  }

  export type IPosition =
    | 'in-page'
    | 'out-of-page'
    | 'out-of-page-interstitial'
    | 'out-of-page-top-anchor'
    | 'out-of-page-bottom-anchor';

  export interface AdSlot {
    /** id for the ad slot element */
    readonly domId: string;

    /** dfp adUnit path for this slot */
    readonly adUnitPath: string;

    /** the sizes for this ad slot */
    readonly sizes: DfpSlotSize[];

    /**
     * Configure the ad slot position
     *
     * - `in-page` is the standard display ad
     * - `out-of-page` uses the `defineOutOfPageSlot` API
     * - `out-of-page-interstitial` - `googletag.enums.OutOfPageFormat.INTERSTITIAL`
     * - `out-of-page-top-anchor` - `googletag.enums.OutOfPageFormat.TOP_ANCHOR`
     * - `out-of-page-bottom-anchor` - `googletag.enums.OutOfPageFormat.BOTTOM_ANCHOR`
     *
     * @see [Display anchor ad](https://developers.google.com/publisher-tag/samples/display-anchor-ad)
     * @see [OutOfPageFormat](https://developers.google.com/publisher-tag/reference#googletag.enums.OutOfPageFormat)
     *
     */
    readonly position: IPosition;

    /** configure how and when the slot should be loaded */
    readonly behaviour: behaviour.SlotLoading;

    /**
     * Conditionally select the ad unit based on labels.
     * Labels are supplied by the sizeConfig object in the top level moli configuration.
     *
     * The API and behaviour matches the prebid API.
     * - [Configure-Responsive-Ads](https://prebid.org/dev-docs/publisher-api-reference.html#setConfig-Configure-Responsive-Ads)
     * - [Conditional Ad Units](https://prebid.org/dev-docs/conditional-ad-units.html)
     * - [Size Mapping](https://prebid.org/dev-docs/examples/size-mapping.html)
     */
    readonly labelAny?: string[];
    readonly labelAll?: string[];

    /**
     * Size configuration to support "responsive" ads.
     *
     * The implementation matches the prebid.js specification for responsive ads.
     * However, this information is not passed to prebid. The ad tag already takes
     * care of filtering sizes.
     *
     * @see [prebid configure responsive ads](https://docs.prebid.org/dev-docs/publisher-api-reference/setConfig.html#setConfig-Configure-Responsive-Ads)
     */
    readonly sizeConfig: SizeConfigEntry[];

    /**
     * Supplementary gpt configuration.
     * Gpt is always configured, regardless of the existence of this configuration.
     */
    readonly gpt?: gpt.GptAdSlotConfig;

    /** an optional prebid configuration if this ad slot can also be used by prebid SSPs */
    readonly prebid?: headerbidding.PrebidAdSlotConfigProvider;

    /** optional a9 configuration if this ad slot can also be used by a9 */
    readonly a9?: headerbidding.A9AdSlotConfig;

    /**
     * If true this ad slot will be refreshed if a window.postMessage event is being sent from
     * a creative identifying the ad slot by domId. In additional key value `passback:true` will
     * be set indicating this is a passback request. The rest of the key-values will be untouched
     * keeping the prebid / a9 auction key-values.
     *
     *
     * ## Example creative snippet
     *
     * This is an example of how a passback function could look like in a creative.
     *
     * ```
     * var passbackCallback = function() {
     *   var request = JSON.stringify({
     *     type: 'passback',
     *     domId: '[AD-SLOT-DOM-ID]',
     *     passbackOrigin: '[ADVERTISER-NAME]'
     *   });
     *   try {
     *     // first try to post a message on the top most window
     *     window.top.postMessage(request, '*');
     *   } catch (_) {
     *     // best-effort postMessage
     *     window.postMessage(request, '*');
     *   }
     * }
     * ```
     *
     * Default is `false`
     */
    readonly passbackSupport?: Boolean;
  }

  export type FilterSupportedSizes = (givenSizes: DfpSlotSize[]) => DfpSlotSize[];

  /**
   * Combines the moli slot configuration (`Moli.AdSlot`) along with the actual `googletag.IAdSlot` definition.
   *
   * This model lets you work with the materialized slot (`googletag.IAdSlot`), while having access to the
   * configuration settings from the `Moli.AdSlot` definition.
   *
   * It also contains meta information that are being added in the `prepareRequestAds` phase.
   */
  export interface SlotDefinition<S extends Moli.AdSlot = Moli.AdSlot> {
    /** The moli adSlot configuration */
    readonly moliSlot: S;

    /** A function from the slot-local sizeConfig provided to filter the sizes provided by the slot */
    readonly filterSupportedSizes: FilterSupportedSizes;

    /** The actual dfp slot returned by `googletag.defineSlot` or `googletag.defineOutOfPageSlot` */
    readonly adSlot: googletag.IAdSlot;

    /**
     * An optional price rule associated with this ad slot.
     *
     * This may be added by some step in the prepareRequestAds phase.
     */
    priceRule?: yield_optimization.PriceRule;
  }

  /** consent configuration namespace */
  export namespace consent {
    /**
     * Configuration additional consent configuration
     */
    export interface ConsentConfig {
      /**
       * If set to `true` ad requests will be aborted when there's only
       * legitimate interest established for at least one purpose.
       */
      readonly disableLegitimateInterest?: boolean;
    }
  }

  /** slot behaviour namespace */
  export namespace behaviour {
    /**
     * ## Slot Loading
     *
     * The ad slot loading behaviour is configurable to support various use cases.
     *
     * ## Eager
     *
     * This is the most common use case. A slot is immediately requested and displayed.
     * There is no additional configuration necessary.
     *
     * @see [[EagerAdSlot]]
     *
     * ## Lazy
     *
     * This delays the ad request until a certain `trigger` is called. Use cases for this setting:
     *
     * 1. Show an ad slot when a certain element is visible
     * 2. Show an ad slot when a user performs a certain action (e.g. clicks a button)
     * 3. Show an ad slot only under certain conditions (e.g. x number of elements available)
     *
     * [DFP also offers a lazy loading feature](https://developers.google.com/doubleclick-gpt/reference#googletag.PubAdsService_enableLazyLoad), which
     * only covers the first use case.
     *
     * @see [[LazyAdSlot]]
     *
     * ## Refreshable
     *
     * This allows an ad slot to be requested multiple times. A `trigger` configures when the slot is refreshed.
     * Use cases for this setting:
     *
     *  1. Sort or filter listings and reload the ad slots
     *  2. Layout changes (e.g. card listing vs. row based listing)
     *  3. Single Page Applications (not tested yet)
     *
     * A refreshable slot can also be _lazy_, which means that the first trigger also triggers the first ad request.
     * The default behaviour is _not lazy_.
     *
     * @see [[RefreshableAdSlot]]
     *
     */
    export interface ISlotLoading {
      readonly loaded: 'eager' | 'lazy' | 'refreshable' | 'manual' | 'infinite';

      /**
       * Defines a bucket in which this slot should be loaded. This allows to publishers to configured a set of ad
       * slots that should run in a separate auction. This can have positive revenue impacts on some prebid partners
       * that bid poorly if too many placements are requested at once.
       *
       * Even though this property is available on all loading behaviours only `eager` and `refreshable` with
       * `lazy: false` have an effect as these are loaded immediately.
       *
       * All lazy slots are loaded in a separate auction anyway.
       *
       * For slots with a `manual` loading behaviour it's the publishers responsibility to load those in the proper
       * buckets.
       */
      readonly bucket?: string;
    }

    /**
     * An ad slot which is requested during page load.
     * This is the standard behaviour.
     */
    export interface Eager extends ISlotLoading {
      readonly loaded: 'eager';
    }

    /**
     * An ad slot which must be triggered via the `moli.refreshAdSlot` API.
     */
    export interface Manual extends ISlotLoading {
      readonly loaded: 'manual';
    }

    /**
     * The one infinite ad slot whose configuration will be copied if the `moli.refreshInfiniteAdSlot` API is triggered.
     *
     * This is mainly the case in combination with the lazy-loading module which needs a CSS selector
     * to identify the ad slots in the document that should be lazily loaded PLUS get an automatic sequential numbering.
     *
     * Therefore, the `selector` configured here needs to be used in the lazy-loading module.
     * Also, it manages the moli debugger's display of how many infinite slots with the given selector are rendered at the moment.
     *
     * Valid examples (every CSS selector can be used):
     *
     * {
     *   loaded: 'infinite,
     *   selector: '.ad-infinite'
     * }
     *
     * {
     *   loaded: 'infinite,
     *   selector: '[data-js="ad-infinite"]'
     * }
     *
     */
    export interface Infinite extends ISlotLoading {
      readonly loaded: 'infinite';
      readonly selector: string;
    }

    /**
     * An ad slot which is requested lazily.
     * DFP offers a similar implementation, but only for "load when in view port"
     */
    export interface Lazy extends ISlotLoading {
      readonly loaded: 'lazy';

      /** what triggers the loading */
      readonly trigger: Trigger;
    }

    /**
     * An ad slot which can be refreshed.
     * Useful for
     * - sorting lists that contain ads
     * - Single page applications (SPA)
     */
    export interface Refreshable extends ISlotLoading {
      readonly loaded: 'refreshable';

      /** what triggers the loading */
      readonly trigger: Trigger;

      /**
       * Configure the refresh behaviour.
       *
       * - `false` (default)
       *    the ad slot is refreshed instantly, acting like an eager loading slot
       * - `true`
       *    the ad slot is refreshed (requested) when the first event is fired, acting like a lazy loading slot
       */
      readonly lazy?: boolean;

      /**
       * Option throttle delay in seconds.
       *
       * The slot can be refresh at most once in the specified throttle time (seconds).
       * If no `throttle` duration is specified the slot can be unconditionally refreshed.
       */
      readonly throttle?: number;
    }

    /**
     * all available slot loading behaviours.
     */
    export type SlotLoading = Eager | Manual | Lazy | Refreshable | Infinite;

    /** all available triggers for loading behaviours */
    export type Trigger = EventTrigger;

    /**
     * Triggers when a certain event is fired via `dispatchEvent` on window, document, or any other
     * element.
     */
    export interface EventTrigger {
      readonly name: 'event';

      /** the event name */
      readonly event: string;

      /**
       * the source that fires the event.
       * - window
       * - document
       * - or a query selector for a DOM Node
       */
      readonly source: Window | Document | string;
    }
  }

  /** gpt types */
  export namespace gpt {
    /**
     * ## Gpt ad slot configuration
     */
    export interface GptAdSlotConfig {
      /**
       * Sets whether the slot div should be hidden when there is no ad in the slot.
       * Defaults to true.
       *
       * Correlates directly to googletag.IAdSlot.setCollapseEmptyDiv().
       */
      collapseEmptyDiv?: boolean;
    }
  }

  /** header bidding types */
  export namespace headerbidding {
    import GlobalBucketConfig = Moli.bucket.GlobalBucketConfig;
    /**
     * A `PrebidAdSlotConfig` can either be created
     *
     * - as a static value
     * - from a function which takes a `PrebidAdSlotContext`
     *
     * An ad slot config can either be a single value or an array of values.
     * Prebid merges those multiple definitions back into one. This allows size
     * configuration hacks, e.g. for the xaxis prebid integration.
     */
    export type PrebidAdSlotConfigProvider =
      | PrebidAdSlotConfig
      | PrebidAdSlotConfig[]
      | ((context: PrebidAdSlotContext) => PrebidAdSlotConfig)
      | ((context: PrebidAdSlotContext) => PrebidAdSlotConfig[]);

    /**
     * Context for creating a dynamic `PrebidAdSlotConfig`. Grants access to certain values
     * from the `MoliConfig` to configure prebid bidder params.
     *
     * **Use cases**
     *
     * * key-value targeting in prebid params
     *
     */
    export interface PrebidAdSlotContext {
      /**
       * Access key-values
       */
      readonly keyValues: DfpKeyValueMap;

      /**
       * Floor price in EUR
       *
       * @deprecated use `priceRule?.floorprice` instead
       */
      readonly floorPrice: number | undefined;

      /**
       * A unified pricing rule if available for this ad slot
       */
      readonly priceRule?: yield_optimization.PriceRule | undefined;

      /**
       * all supported labels
       */
      readonly labels: string[];

      /**
       * true if `labels` does not contain 'desktop'
       */
      readonly isMobile: boolean;
    }

    /**
     * A `PrebidListener` configuration can either be created
     *
     * - as a static value
     * - from a function which takes a `PrebidListenerContext`
     */
    export type PrebidListenerProvider =
      | PrebidListener
      | ((context: PrebidListenerContext) => PrebidListener);

    /**
     * Object with additional listeners to customize the prebid behaviour.
     *
     * ## `preSetTargetingForGPTAsync` listener
     *
     * Allow to react during the `bidsBackHandler` is being called and add
     * additional behaviour before the DFP key values have been set.
     *
     * **Use case**
     *
     * Special formats like the wallpaper/skin ad from just premium may require
     * removing other ad slots.
     *
     * @example
     * ```typescript
     *
     * const checkForJustPremiumWallpaper = (bidResponses: prebidjs.IBidResponseMap): boolean => {
     *   const wallpaperAdSlot = bidResponses['ad-wallpaper']; // select the ad slot by using the DOM ID
     *   // if available during this request
     *   if (wallpaperAdSlot) {
     *      return wallpaperAdSlot.bids.filter((bidResponse: prebidjs.BidREsponse) => {
     *          return bidResponse.bidder == 'justpremium' && bidResponse.format == 'wp' && bidResponse.cpm > 0
     *      }).length !== 0;
     *   }
     *   return false;
     * }
     *
     * const prebidListener = {
     *   preSetTargetingForGPTAsync: (bidResponses: prebidjs.IBidResponsesMap, timedOut: boolean, slotDefinitions: SlotDefinition<AdSlot>[]) => {
     *     if (this.checkForJustPremiumWallpaper(bidResponses)) {
     *       // finds the googletag.AdSlot and calls googletag.destroySlots([skyScraperSlot]);
     *       this.destroySkyscraperAdUnit(slotDefinitions);
     *     }
     *   }
     * }
     * ```
     */
    export interface PrebidListener {
      /** called in the `bidsBackHandler` before the dfp key-values are being set */
      readonly preSetTargetingForGPTAsync?: (
        bidResponses: prebidjs.IBidResponsesMap,
        timedOut: boolean,
        slotDefinitions: SlotDefinition<AdSlot>[]
      ) => void;
    }

    /**
     * Context for creating a dynamic `PrebidListener` configuration. Grants access to certain values
     * from the `MoliConfig` to configure dynamic behaviour.
     *
     * **Use cases**
     *
     * * key-value targeting for special formats like wallpapers
     *
     */
    export interface PrebidListenerContext {
      /**
       * Access key-values
       */
      readonly keyValues: DfpKeyValueMap;
    }

    export type BidderSupplyChainNode = {
      readonly bidder: prebidjs.BidderCode;

      /**
       * The bidder specific supply chain node
       */
      readonly node: SupplyChainObject.ISupplyChainNode;

      /**
       * if true the `node` will be added to the supply chain configuration.
       */
      readonly appendNode: boolean;
    };

    export interface PrebidConfig {
      /** https://prebid.org/dev-docs/publisher-api-reference.html#module_pbjs.setConfig  */
      readonly config: prebidjs.IPrebidJsConfig;

      /** optional bidder settings */
      readonly bidderSettings?: prebidjs.IBidderSettings;

      /** prebid bidder supply chain configuration */
      readonly schain: {
        /** supply chain node for each bidder */
        readonly nodes: BidderSupplyChainNode[];
      };

      /** optional listener for prebid events */
      listener?: PrebidListenerProvider;
    }

    /**
     * Configuration for a prebid enabled ad slot
     */
    export interface PrebidAdSlotConfig {
      /**
       * bids configuration
       *
       * https://prebid.org/dev-docs/publisher-api-reference.html#addAdUnits-AdUnitProperties
       */
      readonly adUnit: prebidjs.IAdUnit;
    }

    /**
     * ## Amazon Publisher Audience
     *
     * Allow Amazon to target on hashed user email addresses when consent is given.
     */
    export interface A9PublisherAudienceConfig {
      /**
       * enabled or disable
       */
      readonly enabled: boolean;

      /**
       * user email address hashed with SHA256
       */
      readonly sha256Email: string;
    }

    /**
     * The maximum depth of the adUnitPath for a9 bid requests.
     */
    export type A9SlotNamePathDepth = 3 | 4 | 5;

    export interface A9Config {
      /**
       * publisher ID
       */
      readonly pubID: string;

      /**
       * Defaults to //c.amazon-adsystem.com/aax2/apstag.js
       */
      readonly scriptUrl?: string;

      /**
       * bids timeout for a9
       */
      readonly timeout: number;

      /**
       * timeout for the cmp provider to return a consent string
       */
      readonly cmpTimeout: number;

      /**
       * If set to true the yield optimization floor price will be sent to amazon.
       *
       * default: false
       */
      readonly enableFloorPrices?: boolean;

      /**
       * Configure the floor price currency. Will be mandatory once the feature is out of beta.
       */
      readonly floorPriceCurrency?: apstag.Currency;

      /**
       * all sizes that requests will be made for and are supported by a9.
       *
       * default: requesting all sizes that are defined in the adSlot configuration.
       */
      readonly supportedSizes?: DfpSlotSize[];

      /**
       * Configure the Amazon _Publisher Audiences_ feature.
       */
      readonly publisherAudience?: A9PublisherAudienceConfig;

      /**
       * Configure the maximum depth for all slotName paths in a9 requests.
       */
      readonly slotNamePathDepth?: A9SlotNamePathDepth;

      /**
       * Supply Chain Object for Amazon TAM
       */
      readonly schainNode: SupplyChainObject.ISupplyChainNode;
    }

    /**
     * ## A9 ad slot configuration
     *
     * Most of the a9 configuration is derived from the [[IAdSlot]] definition that provides
     * the configuration.
     *
     * - `slotID` - is defined by the slot `domId`
     * - `slotName` - is defined by the slot `adUnitPath`
     * - `sizes` - is defined by the slot `sizes`
     *
     *
     * @see [[apstag.ISlot]] internal A9 apstag documentation.
     */
    export interface A9AdSlotConfig {
      /** Filter ad slot based on the given labels */
      readonly labelAll?: string[];
      /** Filter ad slot based on the given labels */
      readonly labelAny?: string[];
      /** Optional media type (default to display) */
      readonly mediaType?: 'display' | 'video';
      /** Optional configuration of the maximum depth for the slotName path of this adSlot. (overrides the value in the global a9 config) */
      readonly slotNamePathDepth?: A9SlotNamePathDepth;
    }
  }

  /**
   * Global schain configuration for the ad tag
   */
  export namespace schain {
    /**
     * Config object for the supply chain
     */
    export interface SupplyChainConfig {
      /**
       * All supply chain object node arrays will start with this node.
       * This should be the saleshouse or publisher that triggers the bid requests.
       */
      readonly supplyChainStartNode: SupplyChainObject.ISupplyChainNode;
    }
  }

  export namespace pipeline {
    /**
     * ## Pipeline Config
     *
     * The AdPipeline is the driving data structure behind every ad request. It executes a set of steps in various
     * phases. This additional configuration lets the publisher or modules add new steps to the pipeline.
     *
     */
    export interface PipelineConfig {
      /**
       * Additional initSteps that should be executed in every AdPipeline run.
       */
      readonly initSteps: InitStep[];

      /**
       *  Additional configureSteps that should be executed in every AdPipeline run.
       */
      readonly configureSteps: ConfigureStep[];

      /**
       *  Additional prepareRequestAdsSteps that should be executed in every AdPipeline run.
       */
      readonly prepareRequestAdsSteps: PrepareRequestAdsStep[];
    }
  }

  /**
   * ## Reporting
   *
   * Moli provides extension points to add listeners for different metrics. These can
   * be used to measure performance and latency of your ad setup.
   *
   * ## Metrics
   *
   * All metrics are based on the Web Performance API. If a browser doesn't support this
   * API, no metrics will be collected.
   *
   * Moli provides the following metrics
   *
   * * `dfpLoad`    - measurement from `requestAds` to `finish`
   * * `prebidLoad` - measurement from `requestBids` to `bidsBackHandler` called
   * * `a9Load`     - measurement from `fetchBids` to `bidsBackHandler` called
   * * `ttfa`       - Time-To-First-Ad measurement from `requestAds` to the first ad slot render call
   * * `ttfr`       - Time-To-FIrst-Render measurement from `requestAds` to first ad slot fully rendered
   * * `adslot`     - Contains multiple metrics for a single ad slot. See `AdSlotMetric` for more details.
   *
   *
   * ## Integration
   *
   * @example A simple integration in the ad configuration object. To see the console reporter implementation
   * take a look [the reporter type](#reporter).
   * ```typescript
   * reporting: {
   *   // report everything
   *   sampleRate: 1,
   *   // a regex that splits the publisher id and `gf` from the ad unit path
   *   adUnitRegex: /\/\d*\/gf\//i,
   *   // an array of reporters
   *   reporters: [
   *     consoleLogReporter
   *   ]
   * }
   * ```
   *
   * @see [The Reporter type contains implementation examples](#reporter).
   * @see https://developer.mozilla.org/de/docs/Web/API/Performance
   *
   */
  export namespace reporting {
    /**
     * Reporting configuration
     */
    export interface ReportingConfig {
      /**
       * a value between 0 and 1 to define the percentage of page requests that should be used
       * to report metrics.
       *
       * @example
       * sampleRate = 1   // 100%
       * sampleRate = 0.5 //  50%
       * sampleRate = 0   //   0%
       */
      readonly sampleRate: number;

      /**
       * A list of reporters
       */
      readonly reporters: Reporter[];

      /**
       * An optional regex for shortening the adunit name in the performance marks and measures.
       * By default the publisher id is removed and nothing else.
       *
       * @example
       * adUnitRegex = undefined;
       * "/1234/my/ad/unit" => "my/ad/unit"
       *
       */
      readonly adUnitRegex?: string | RegExp;
    }

    /**
     * A reporter is a simple function that receives a metric and handles it.
     *
     * @example A simple console log reporter that logs everything in grouped outputs.
     *
     * ```typescript
     * import { Moli } from 'moli-ad-tag/source/ts/types/moli';
     * export const consoleLogReporter: Moli.reporting.Reporter = (metric: Moli.reporting.Metric) => {
     *
     * switch (metric.type) {
     *    case 'dfpLoad': {
     *      console.groupCollapsed('DFP Load Time');
     *      console.log('startTime', Math.round(metric.measurement.startTime));
     *      console.log('duration', metric.measurement.duration);
     *      console.groupEnd();
     *      break;
     *    }
     *    case 'prebidLoad': {
     *      console.groupCollapsed('Prebid Load Time');
     *      console.log('name', metric.measurement.name);
     *      console.log('startTime', Math.round(metric.measurement.startTime));
     *      console.log('duration', Math.round(metric.measurement.duration));
     *      console.groupEnd();
     *      break;
     *    }
     * case 'a9Load': {
     *      console.groupCollapsed('A9 Load Time');
     *      console.log('name', metric.measurement.name);
     *      console.log('startTime', Math.round(metric.measurement.startTime));
     *      console.log('duration', Math.round(metric.measurement.duration));
     *      console.groupEnd();
     *      break;
     *    }
     *    case 'ttfa': {
     *      console.groupCollapsed('Time to first Ad');
     *      console.log('visible at', Math.round(metric.measurement.startTime + metric.measurement.duration));
     *      console.log('startTime', Math.round(metric.measurement.startTime));
     *      console.log('duration', Math.round(metric.measurement.duration));
     *      console.groupEnd();
     *      break;
     *    }
     *    case 'ttfr': {
     *      console.groupCollapsed('Time to first Render');
     *      console.log('rendered at', Math.round(metric.measurement.startTime + metric.measurement.duration));
     *      console.log('startTime', Math.round(metric.measurement.startTime));
     *      console.log('duration', Math.round(metric.measurement.duration));
     *      console.groupEnd();
     *      break;
     *    }
     *    case 'adSlots': {
     *      console.groupCollapsed('AdSlot metrics');
     *      console.log('number of slots', metric.numberAdSlots);
     *      console.log('number of empty slots', metric.numberEmptyAdSlots);
     *      console.groupEnd();
     *      break;
     *    }
     *    case 'adSlot': {
     *      console.groupCollapsed(`AdSlot: ${metric.adUnitName}`);
     *      console.log('advertiser id', metric.advertiserId);
     *      console.log('order id', metric.campaignId);
     *      console.log('line item id', metric.lineItemId);
     *      console.log('render start at', Math.round(metric.rendered.startTime));
     *      console.log('rendering duration', Math.round(metric.rendering.duration));
     *      console.log('loaded at', Math.round(metric.loaded.startTime + metric.loaded.duration));
     *      console.groupEnd();
     *      break;
     *    }
     * }
     * ```
     */
    export type Reporter = (metric: Metric) => void;

    /**
     * Union type for all provided metric types.
     */
    export type MetricType =
      | 'cmpLoad'
      | 'dfpLoad'
      | 'prebidLoad'
      | 'a9Load'
      | 'ttfa'
      | 'ttfr'
      | 'adSlot'
      | 'adSlots';

    /**
     * Base interface for all provided metrics.
     */
    export interface IMetric {
      readonly type: MetricType;

      /**
       * Unique identifier to identify ad slots that have been requested during the
       * same page request.
       */
      readonly pageRequestId: string;
    }

    /**
     * Base type for all provided metrics.
     */
    export type Metric = SingleMeasurementMetric | AdSlotMetric | AdSlotsMetric | BooleanMetric;

    /**
     * The boolean metrics represent all metrics with a boolean value
     */
    export interface BooleanMetric {
      /**
       * All metrics that provide only a boolean value.
       */
      readonly type: 'consentDataExists';

      /**
       * The boolean value provided by the metric `type`
       */
      readonly value: boolean;
    }

    /**
     * The single measure metric represents all metrics with only one measure.
     */
    export interface SingleMeasurementMetric extends IMetric {
      /**
       * All metrics that provide only a single measurement point.
       */
      readonly type: 'cmpLoad' | 'dfpLoad' | 'prebidLoad' | 'a9Load' | 'ttfa' | 'ttfr';

      /**
       * The measurement provided by the metric `type`
       */
      readonly measurement: PerformanceEntry;
    }

    /**
     * The ad slots metric represents aggregated metrics for all ad slots on the site.
     */
    export interface AdSlotsMetric {
      readonly type: 'adSlots';

      /**
       * The total number of ad slots on the page that were rendered.
       */
      readonly numberAdSlots: number;

      /**
       * The number of ad slots that weren't rendered, because no creative was delivered.
       */
      readonly numberEmptyAdSlots: number;
    }

    /**
     * AdSlot metric type. Fired for each ad slot that is not empty.
     *
     * ## Dimensions
     *
     * The AdSlot metric contains a number of dimensions to enable fine grained analytics.
     *
     * - `pageRequestId` - allows an analytics backend to group all ad slots from a single page request together
     * - `adUnitName`    - the ad unit path to separate the different ad slots
     * - `advertiserId`  - the advertiser that filled this ad slot
     * - `campaignId`    - the order that filled this ad slot
     * - `lineItemId`    - the line item that filled this ad slot
     *
     * ## Metrics
     *
     * - `rendered` - ad slot is starting to render
     * - `loaded`   - ad slot is fully loaded
     *
     */
    export interface AdSlotMetric extends IMetric {
      readonly type: 'adSlot';

      /**
       * The adslot ad unit name/path.
       */
      readonly adUnitName: string;

      /**
       * Advertiser ID of the rendered ad. Value is null for empty slots, backfill ads or creatives rendered by services other than pubads service.
       *
       * Viewable in ad manager: https://admanager.google.com/[publisherId]#admin/companyDetail/id=[advertiserId]
       */
      readonly advertiserId?: number;

      /**
       * Campaign ID (Order ID) of the rendered ad. Value is null for empty slots, backfill ads or creatives rendered by services other than pubads service.
       *
       * Viewable in ad manager: https://admanager.google.com/[publisherId]#delivery/OrderDetail/orderId=[campaignId]
       */
      readonly campaignId?: number;

      /**
       * Line item ID of the rendered reservation ad. Value is null for empty slots, backfill ads or creatives rendered
       * by services other than pubads service.
       *
       * Viewable in ad manager: https://admanager.google.com/[publisherId]#delivery/LineItemDetail/orderId=[campaignId]&lineItemId=[lineItemId]
       */
      readonly lineItemId?: number;

      /**
       * Performance mark when the ad slot is refreshed.
       */
      readonly refresh: PerformanceEntry;

      /**
       * Performance measure from `requestAds` until the adslot is rendered.
       */
      readonly rendered: PerformanceEntry;

      /**
       * Performance measure from `requestAds` until the adslot is fully loaded.
       */
      readonly loaded: PerformanceEntry;

      /**
       * Performance measure from `adSlot rendered` to `adSlot loaded`. This give
       * represents the time the creative needed to be fully visible.
       */
      readonly rendering: PerformanceEntry;
    }
  }

  export namespace bucket {
    /**
     * ## Bucket config
     *
     * General settings for ad slot loading in buckets.
     *
     * ## Bucket use cases
     *
     * There are several use cases
     *
     * ### Bidder performance
     *
     * There are bidders (e.g. IndexExchange, Yieldlab) that have a better performance if a single request contains
     * only a small amount of placement ids. Buckets allow the publisher to group ad slots together and run in a
     * separate auction.
     *
     * ### Above and below the fold
     *
     * It's possible to bucket ad slots with higher priority.
     * NOTE: there's no feature for delay or prioritization yet!
     *
     */
    export interface GlobalBucketConfig {
      /**
       * if set to true, ad slots will be loaded in buckets as specified in the
       * ad slot configuration.
       *
       * Default: false
       */
      readonly enabled: boolean;

      /**
       * to customize the timeout per bucket, which overrides the Prebid's/A9 timeout.
       */
      readonly bucket?: BucketConfigMap;
<<<<<<< HEAD
    }

    export interface BucketConfig {
      /**
       * timeout used for prebid / a9 requests in this bucket
       */
      readonly timeout: number;
    }

=======
    }

    export interface BucketConfig {
      /**
       * timeout used for prebid / a9 requests in this bucket
       */
      readonly timeout: number;
    }

>>>>>>> dd18c6ef
    export type BucketConfigMap = {
      readonly [bucketName: string]: BucketConfig;
    };
  }

  /**
   * == Yield Optimization ==
   *
   * The system is designed to work with Google Ad Managers _Unified Pricing Rules_. The general idea is that
   * key values are being used to target specific pricing rules per ad unit. The configuration when a pricing rule
   * should be applied can be fetched from an external system to allow dynamic floor price optimizations.
   *
   * @see https://support.google.com/admanager/answer/9298008?hl=en
   * @see yield optimization module
   */
  export namespace yield_optimization {
    export interface PriceRule {
      /**
       * Unique identifier for a pricing rule. This is will be sent as a key_value `upr_id` per ad unit
       * and will trigger the matching unified pricing rule in Google Ad Manager.
       */
      readonly priceRuleId: number;

      /**
       * The model used to determine the price rule
       *
       * - `static`: price rules cohorts in A/B test
       * - `ml`: super clever machine learning
       * - `fixed`: 100% of the traffic gets this fixed price rule
       *
       * If none is provided `static` is used as a fallback
       */
      readonly model?: 'static' | 'ml' | 'fixed';

      /**
       * The floor price CPM in EUR if available.
       */
      readonly floorprice: number;

      /**
       * `true` if this is the main group, which shouldn't be selected for testing.
       *
       * If `false` as key-value can be applied to only select the test cohorts.
       */
      readonly main: boolean;
    }
  }

  /**
   * # Logger interface
   *
   * The default logging implementation uses `window.console` as the output.
   * Publishers may plugin their own logging implementation.
   *
   * ## Usage
   *
   * The ad tag needs to be in _publisher mode_
   *
   * ```
   * window.moli = window.moli || { que: [] };
   * window.moli.que.push(function(moliAdTag) {
   *   moliAdTag.setLogger(logger)
   * });
   * ```
   *
   * @example Noop logger
   * ```
   * const noopLogger = {
   *    debug: () => { return; },
   *    info: () => { return; },
   *    warn: () => { return; },
   *    error: () => { return; }
   * };
   *
   * window.moli = window.moli || { que: [] };
   * window.moli.que.push(function(moliAdTag) {
   *   moliAdTag.setLogger(noopLogger)
   * });
   * ```
   *
   * @example console logger
   * ```
   * const noopLogger = {
   *    debug: window.debug,
   *    info: window.info,
   *    warn: window.info,
   *    error: window.info
   * };
   *
   * window.moli = window.moli || { que: [] };
   * window.moli.que.push(function(moliAdTag) {
   *   moliAdTag.setLogger(noopLogger)
   * });
   * ```
   *
   */
  export interface MoliLogger {
    /**
     * Log a debug message
     *
     * @param message
     * @param optionalParams - effect depends on the implementation
     */
    debug(message?: any, ...optionalParams: any[]): void;

    /**
     * Log a info message
     *
     * @param message
     * @param optionalParams - effect depends on the implementation
     */
    info(message?: any, ...optionalParams: any[]): void;

    /**
     * Log a warning
     *
     * @param message
     * @param optionalParams - effect depends on the implementation
     */
    warn(message?: any, ...optionalParams: any[]): void;

    /**
     * Log an error
     *
     * @param message
     * @param optionalParams - effect depends on the implementation
     */
    error(message?: any, ...optionalParams: any[]): void;
  }

  export type MoliWindow = Window & {
    /**
     * the global moli tag definition
     */
    moli: Moli.MoliTag;
  };
}<|MERGE_RESOLUTION|>--- conflicted
+++ resolved
@@ -224,7 +224,6 @@
     refreshAdSlot(domId: string | string[]): Promise<'queued' | 'refreshed'>;
 
     /**
-<<<<<<< HEAD
      * Copy the configuration of a slot with an `infinite` loading behaviour and add it to a slot with the given domId.
      * Refresh the created ad slot as soon as possible afterwards.
      *
@@ -252,8 +251,18 @@
     ): Promise<'queued' | 'refreshed'>;
 
     /**
-=======
->>>>>>> dd18c6ef
+     * Refresh the given bucket as soon as possible.
+     *
+     * This is only possible for ad slots with a `manual` loading behaviour and bucket is enabled
+     *
+     * Ad slots in buckets are batched until requestAds() is being called. This reduces the amount of requests made to the
+     * ad server if the `refreshAdSlot` calls are before the ad tag is loaded.
+     *
+     * @param bucket - identifies the bucket
+     */
+    refreshBucket(bucket: string): Promise<'queued' | 'refreshed'>;
+
+    /**
      * Refresh the given bucket as soon as possible.
      *
      * This is only possible for ad slots with a `manual` loading behaviour and bucket is enabled
@@ -1965,7 +1974,6 @@
        * to customize the timeout per bucket, which overrides the Prebid's/A9 timeout.
        */
       readonly bucket?: BucketConfigMap;
-<<<<<<< HEAD
     }
 
     export interface BucketConfig {
@@ -1975,17 +1983,6 @@
       readonly timeout: number;
     }
 
-=======
-    }
-
-    export interface BucketConfig {
-      /**
-       * timeout used for prebid / a9 requests in this bucket
-       */
-      readonly timeout: number;
-    }
-
->>>>>>> dd18c6ef
     export type BucketConfigMap = {
       readonly [bucketName: string]: BucketConfig;
     };
