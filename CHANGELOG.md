--- conflicted
+++ resolved
@@ -2,11 +2,10 @@
 
 ## Unreleased
 
-<<<<<<< HEAD
 ## 4.0.0
 
 [GD-1363](https://jira.gutefrage.net/browse/GD-1363) Publish Moli Ad Tag library to GitHub NPM registry
-=======
+
 # 3.5.1
 
 Add `outstreamAU` parameter to pubmatic bid configuration.
@@ -43,7 +42,6 @@
 ## 3.2.2
 
 [GD-2226](https://jira.gutefrage.net/browse/GD-2226). Add configuration option to allow ad pipeline rejection if no purpose one consent is given
->>>>>>> 27b6c34e
 
 ## 3.2.0
 
