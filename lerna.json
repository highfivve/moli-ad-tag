{
  "packages": [
    "ad-tag",
    "moli-debugger",
    "moli-release",
    "modules/*",
    "examples/*",
    "prebuilt/*"
  ],
<<<<<<< HEAD
  "version": "4.7.8-alpha",
=======
  "version": "4.7.8",
>>>>>>> 9088b21a
  "npmClient": "yarn",
  "useWorkspaces": true,
  "command": {
    "version": {
      "forcePublish": true
    }
  }
}<|MERGE_RESOLUTION|>--- conflicted
+++ resolved
@@ -7,11 +7,7 @@
     "examples/*",
     "prebuilt/*"
   ],
-<<<<<<< HEAD
-  "version": "4.7.8-alpha",
-=======
   "version": "4.7.8",
->>>>>>> 9088b21a
   "npmClient": "yarn",
   "useWorkspaces": true,
   "command": {
