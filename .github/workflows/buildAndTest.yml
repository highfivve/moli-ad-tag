name: Build and Test

on:
  push:
    branches: [ main ]
  pull_request:
    branches: [ main, 4.x ]

jobs:
  build:
    name: Build
    runs-on: ubuntu-latest

<<<<<<< HEAD
    strategy:
      matrix:
        package: [
            ad-tag,
            module-moli-ad-reload,
            module-the-adex-dmp,
            module-blocklist-url,
            module-confiant,
            module-emetriq,
            module-generic-skin,
            module-identitylink,
            module-moli-lazy-load,
            module-pubstack,
            module-prebid-first-party-data,
            module-sticky-footer-ads,
            module-sticky-footer-ads-v2,
            module-sticky-header-ads,
            module-welect-rewarded-ad,
            module-yield-optimization,
            module-zeotap,
            moli-debugger,
            moli-release
        ]

=======
>>>>>>> 4eb4b179
    steps:
      - name: Checkout code
        uses: actions/checkout@v4

      - name: Setup Node
        uses: actions/setup-node@v4
        with:
          node-version: 20

      - name: Setup Node Private Registry
        uses: actions/setup-node@v4
        with:
          cache: 'npm'
          cache-dependency-path: '**/package-lock.json'
          always-auth: true
          node-version: 20
          registry-url: https://npm.pkg.github.com
          scope: '@highfivve'

      - name: Install dependencies
        run: npm run setup
        env:
          NODE_AUTH_TOKEN: ${{ secrets.NPM_TOKEN }}

      - name: Validate
        run: npm run validate

      - name: Build
        run: npm run build
        env:
          NODE_ENV: production<|MERGE_RESOLUTION|>--- conflicted
+++ resolved
@@ -11,33 +11,6 @@
     name: Build
     runs-on: ubuntu-latest
 
-<<<<<<< HEAD
-    strategy:
-      matrix:
-        package: [
-            ad-tag,
-            module-moli-ad-reload,
-            module-the-adex-dmp,
-            module-blocklist-url,
-            module-confiant,
-            module-emetriq,
-            module-generic-skin,
-            module-identitylink,
-            module-moli-lazy-load,
-            module-pubstack,
-            module-prebid-first-party-data,
-            module-sticky-footer-ads,
-            module-sticky-footer-ads-v2,
-            module-sticky-header-ads,
-            module-welect-rewarded-ad,
-            module-yield-optimization,
-            module-zeotap,
-            moli-debugger,
-            moli-release
-        ]
-
-=======
->>>>>>> 4eb4b179
     steps:
       - name: Checkout code
         uses: actions/checkout@v4
