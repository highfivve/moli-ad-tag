{
  "name": "@highfivve/moli-debugger",
<<<<<<< HEAD
  "version": "4.18.0-alpha.0",
=======
  "version": "4.17.4",
>>>>>>> d41ad8c6
  "description": "Moli debugging tools. This module contains only one file, moli-debug.min.js. You can host it somewhereand then start debugging moli using the `moli.openConsole(<moliDebugUrl>)` command in the console.",
  "main": "./lib/moli-debug.min.js",
  "files": [
    "lib"
  ],
  "scripts": {
    "setup": "yarn",
    "make:nodemodule": "yarn build:prod",
    "build": "yarn clean && yarn compile",
    "build:prod": "yarn clean && yarn compile --mode=production",
    "start": "yarn watch",
    "watch": "yarn compile:ts:watch",
    "compile": "yarn compile:ts",
    "compile:ts": "webpack",
    "compile:ts:watch": "yarn compile:ts --watch",
    "lint": "eslint ./ --ext .ts,.tsx && yarn prettier",
    "test": "export TS_NODE_TRANSPILE_ONLY=true && mocha --require ts-node/register */*.test.ts",
    "clean": "rm -rf dist/",
    "validate": "yarn prettier && yarn compile && yarn test",
    "prettier": "prettier --config ../.prettierrc --ignore-path ../.prettierignore --check \"**/*.ts*\"",
    "prettier:fix": "yarn prettier --write",
    "validate:github": "yarn validate",
    "validate:jenkins": "yarn validate"
  },
  "repository": {
    "type": "git",
    "url": "ssh://git@github.com:highfivve/moli-ad-tag.git",
    "directory": "moli-debugger"
  },
  "publishConfig": {
    "registry": "https://npm.pkg.github.com/"
  },
  "keywords": [
    "debugging"
  ],
  "license": "Apache-2.0",
  "browserslist": [
    "> 1%",
    "last 2 versions"
  ],
  "devDependencies": {
    "@types/node": "^18.0.3",
    "css-loader": "^5.2.4",
    "cssnano": "^5.0.2",
    "postcss": "^8.2.15",
    "postcss-bem-linter": "^3.3.0",
    "postcss-color-function": "^4.1.0",
    "postcss-custom-media": "^8.0.0",
    "postcss-custom-properties": "^11.0.0",
    "postcss-extend": "^1.0.5",
    "postcss-import": "^14.0.2",
    "postcss-loader": "^5.3.0",
    "postcss-mixins": "^8.0.0",
    "postcss-nested": "^5.0.5",
    "postcss-reporter": "^7.0.2",
    "style-loader": "^2.0.0",
    "stylelint": "^13.13.1",
    "stylelint-config-suitcss": "^15.0.0",
    "ts-loader": "^9.3.1",
    "tsconfig-paths-webpack-plugin": "^3.5.1",
    "typescript": "^5.3.3",
    "webpack": "^5.76.2",
    "webpack-cli": "^5.0.1"
  },
  "dependencies": {
<<<<<<< HEAD
    "@highfivve/ad-tag": "4.18.0-alpha.0",
=======
    "@highfivve/ad-tag": "4.17.4",
>>>>>>> d41ad8c6
    "@iabtcf/core": "^1.5.6",
    "core-js": "^3.12.1",
    "react": "^17.0.2",
    "react-dom": "^17.0.2"
  }
}<|MERGE_RESOLUTION|>--- conflicted
+++ resolved
@@ -1,10 +1,6 @@
 {
   "name": "@highfivve/moli-debugger",
-<<<<<<< HEAD
-  "version": "4.18.0-alpha.0",
-=======
   "version": "4.17.4",
->>>>>>> d41ad8c6
   "description": "Moli debugging tools. This module contains only one file, moli-debug.min.js. You can host it somewhereand then start debugging moli using the `moli.openConsole(<moliDebugUrl>)` command in the console.",
   "main": "./lib/moli-debug.min.js",
   "files": [
@@ -70,11 +66,7 @@
     "webpack-cli": "^5.0.1"
   },
   "dependencies": {
-<<<<<<< HEAD
-    "@highfivve/ad-tag": "4.18.0-alpha.0",
-=======
     "@highfivve/ad-tag": "4.17.4",
->>>>>>> d41ad8c6
     "@iabtcf/core": "^1.5.6",
     "core-js": "^3.12.1",
     "react": "^17.0.2",
