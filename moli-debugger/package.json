--- conflicted
+++ resolved
@@ -65,15 +65,9 @@
     "webpack-cli": "^4.0.0"
   },
   "dependencies": {
-<<<<<<< HEAD
     "@highfivve/ad-tag": "^4.0.0",
-    "@iabtcf/core": "^1.1.0-1",
-    "core-js": "^2.6.0",
-    "preact": "^8.3.1"
-=======
     "@iabtcf/core": "^1.1.4",
     "core-js": "^3.6.5",
     "preact": "^10.5.4"
->>>>>>> 7c922d18
   }
 }