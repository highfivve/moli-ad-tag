{
  "name": "@highfivve/moli-debugger",
<<<<<<< HEAD
  "version": "4.7.8-alpha",
=======
  "version": "4.7.8",
>>>>>>> 9088b21a
  "description": "Moli debugging tools. This module contains only one file, moli-debug.min.js. You can host it somewhereand then start debugging moli using the `moli.openConsole(<moliDebugUrl>)` command in the console.",
  "main": "./lib/moli-debug.min.js",
  "files": [
    "lib"
  ],
  "scripts": {
    "setup": "yarn",
    "make:nodemodule": "yarn build:prod",
    "build": "yarn clean && yarn compile",
    "build:prod": "yarn clean && yarn compile --mode=production",
    "start": "yarn watch",
    "watch": "yarn compile:ts:watch",
    "compile": "yarn compile:ts",
    "compile:ts": "webpack",
    "compile:ts:watch": "yarn compile:ts --watch",
    "lint": "eslint ./ --ext .ts,.tsx && yarn prettier",
    "test": "export TS_NODE_TRANSPILE_ONLY=true && mocha --require ts-node/register */*.test.ts",
    "clean": "rm -rf dist/",
    "validate": "yarn prettier && yarn compile && yarn test",
    "prettier": "prettier --config ../.prettierrc --ignore-path ../.prettierignore --check \"**/*.ts*\"",
    "prettier:fix": "yarn prettier --write",
    "validate:github": "yarn validate",
    "validate:jenkins": "yarn validate"
  },
  "repository": {
    "type": "git",
    "url": "ssh://git@github.com:highfivve/moli-ad-tag.git",
    "directory": "moli-debugger"
  },
  "publishConfig": {
    "registry": "https://npm.pkg.github.com/"
  },
  "keywords": [
    "debugging"
  ],
  "license": "Apache-2.0",
  "browserslist": [
    "> 1%",
    "last 2 versions"
  ],
  "devDependencies": {
    "@types/node": "^18.0.3",
    "css-loader": "^5.2.4",
    "cssnano": "^5.0.2",
    "postcss": "^8.2.15",
    "postcss-bem-linter": "^3.3.0",
    "postcss-color-function": "^4.1.0",
    "postcss-custom-media": "^8.0.0",
    "postcss-custom-properties": "^11.0.0",
    "postcss-extend": "^1.0.5",
    "postcss-import": "^14.0.2",
    "postcss-loader": "^5.3.0",
    "postcss-mixins": "^8.0.0",
    "postcss-nested": "^5.0.5",
    "postcss-reporter": "^7.0.2",
    "style-loader": "^2.0.0",
    "stylelint": "^13.13.1",
    "stylelint-config-suitcss": "^15.0.0",
    "ts-loader": "^9.3.1",
    "tsconfig-paths-webpack-plugin": "^3.5.1",
    "typescript": "^4.7.4",
    "webpack": "^5.76.2",
    "webpack-cli": "^5.0.1"
  },
  "dependencies": {
<<<<<<< HEAD
    "@highfivve/ad-tag": "4.7.8-alpha",
=======
    "@highfivve/ad-tag": "4.7.8",
>>>>>>> 9088b21a
    "@iabtcf/core": "^1.2.1",
    "core-js": "^3.12.1",
    "react": "^17.0.2",
    "react-dom": "^17.0.2"
  }
}<|MERGE_RESOLUTION|>--- conflicted
+++ resolved
@@ -1,10 +1,6 @@
 {
   "name": "@highfivve/moli-debugger",
-<<<<<<< HEAD
-  "version": "4.7.8-alpha",
-=======
   "version": "4.7.8",
->>>>>>> 9088b21a
   "description": "Moli debugging tools. This module contains only one file, moli-debug.min.js. You can host it somewhereand then start debugging moli using the `moli.openConsole(<moliDebugUrl>)` command in the console.",
   "main": "./lib/moli-debug.min.js",
   "files": [
@@ -70,11 +66,7 @@
     "webpack-cli": "^5.0.1"
   },
   "dependencies": {
-<<<<<<< HEAD
-    "@highfivve/ad-tag": "4.7.8-alpha",
-=======
     "@highfivve/ad-tag": "4.7.8",
->>>>>>> 9088b21a
     "@iabtcf/core": "^1.2.1",
     "core-js": "^3.12.1",
     "react": "^17.0.2",
