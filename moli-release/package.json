{
  "name": "@highfivve/moli-release",
<<<<<<< HEAD
  "version": "4.18.0-alpha.0",
=======
  "version": "4.17.4",
>>>>>>> d41ad8c6
  "license": "Apache-2.0",
  "description": "Moli release tools",
  "bin": {
    "moli-release": "./lib/moli-release.js"
  },
  "main": "./lib/moli-release.js",
  "files": [
    "lib",
    "releases"
  ],
  "scripts": {
    "setup": "yarn && yarn build:prod",
    "make:nodemodule": "yarn build:prod && yarn build:prependbashenv",
    "make:runnable": "chmod +x lib/moli-release.js",
    "build": "yarn clean && yarn compile",
    "build:prod": "yarn clean && yarn compile --mode=production",
    "build:prependbashenv": "echo '#!/usr/bin/env node\n' | cat - lib/moli-release.js > temp && mv temp lib/moli-release.js",
    "start": "yarn watch",
    "watch": "yarn compile:ts:watch",
    "compile": "yarn compile:ts",
    "compile:ts": "webpack",
    "compile:ts:watch": "yarn compile:ts --watch",
    "lint": "eslint ./src --ext .ts,.tsx && yarn prettier",
    "clean": "rm -rf lib/**",
    "validate": "yarn prettier && yarn compile",
    "prettier": "prettier --config ../.prettierrc --check \"**/*.ts*\"",
    "prettier:fix": "yarn prettier --write",
    "validate:github": "yarn validate",
    "validate:jenkins": "yarn validate",
    "test:release": "yarn make:nodemodule && yarn make:runnable && cd demo-data/ && moli-release -D -P demo-publisher"
  },
  "repository": {
    "type": "git",
    "url": "ssh://git@github.com:highfivve/moli-ad-tag.git",
    "directory": "moli-release"
  },
  "keywords": [
    "release"
  ],
  "publishConfig": {
    "registry": "https://npm.pkg.github.com/"
  },
  "dependencies": {
    "commander": "^6.2.0",
    "inquirer": "^7.3.3"
  },
  "devDependencies": {
    "@types/fs-extra": "^9.0.11",
    "@types/inquirer": "^7.3.1",
    "@types/node": "^18.0.3",
    "ts-node": "^10.8.1",
    "typescript": "^5.3.3",
    "webpack-manifest-plugin": "^5.0.0",
    "webpack-shell-plugin-next": "^2.3.1"
  }
}<|MERGE_RESOLUTION|>--- conflicted
+++ resolved
@@ -1,10 +1,6 @@
 {
   "name": "@highfivve/moli-release",
-<<<<<<< HEAD
-  "version": "4.18.0-alpha.0",
-=======
   "version": "4.17.4",
->>>>>>> d41ad8c6
   "license": "Apache-2.0",
   "description": "Moli release tools",
   "bin": {
