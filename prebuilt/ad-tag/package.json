--- conflicted
+++ resolved
@@ -1,10 +1,6 @@
 {
   "name": "@highfivve/module-prebuilt-ad-tag",
-<<<<<<< HEAD
-  "version": "4.18.0-alpha.0",
-=======
   "version": "4.17.4",
->>>>>>> d41ad8c6
   "description": "prebuilt ad tag for testing",
   "main": "index.ts",
   "scripts": {
@@ -34,10 +30,6 @@
     "webpack-manifest-plugin": "^5.0.0"
   },
   "dependencies": {
-<<<<<<< HEAD
-    "@highfivve/ad-tag": "4.18.0-alpha.0"
-=======
     "@highfivve/ad-tag": "4.17.4"
->>>>>>> d41ad8c6
   }
 }